--- conflicted
+++ resolved
@@ -43,7 +43,6 @@
 
 import static org.thingsboard.server.common.data.UUIDConverter.fromTimeUUID;
 import static org.thingsboard.server.common.data.UUIDConverter.fromTimeUUIDs;
-import static org.thingsboard.server.dao.model.ModelConstants.NULL_UUID_STR;
 
 /**
  * Created by Valerii Sosliuk on 5/19/2017.
@@ -76,7 +75,6 @@
                 .findByTenantId(
                         fromTimeUUID(tenantId),
                         Objects.toString(pageLink.getTextSearch(), ""),
-<<<<<<< HEAD
                         DaoUtil.toPageable(pageLink)));
     }
 
@@ -87,10 +85,6 @@
                         fromTimeUUID(tenantId),
                         Objects.toString(pageLink.getTextSearch(), ""),
                         DaoUtil.toPageable(pageLink, AssetInfoEntity.assetInfoColumnMap)));
-=======
-                        pageLink.getIdOffset() == null ? NULL_UUID_STR : fromTimeUUID(pageLink.getIdOffset()),
-                        PageRequest.of(0, pageLink.getLimit())));
->>>>>>> a7798390
     }
 
     @Override
@@ -106,7 +100,6 @@
                         fromTimeUUID(tenantId),
                         fromTimeUUID(customerId),
                         Objects.toString(pageLink.getTextSearch(), ""),
-<<<<<<< HEAD
                         DaoUtil.toPageable(pageLink)));
     }
 
@@ -118,10 +111,6 @@
                         fromTimeUUID(customerId),
                         Objects.toString(pageLink.getTextSearch(), ""),
                         DaoUtil.toPageable(pageLink, AssetInfoEntity.assetInfoColumnMap)));
-=======
-                        pageLink.getIdOffset() == null ? NULL_UUID_STR : fromTimeUUID(pageLink.getIdOffset()),
-                        PageRequest.of(0, pageLink.getLimit())));
->>>>>>> a7798390
     }
 
     @Override
@@ -143,12 +132,7 @@
                         fromTimeUUID(tenantId),
                         type,
                         Objects.toString(pageLink.getTextSearch(), ""),
-<<<<<<< HEAD
                         DaoUtil.toPageable(pageLink)));
-=======
-                        pageLink.getIdOffset() == null ? NULL_UUID_STR : fromTimeUUID(pageLink.getIdOffset()),
-                        PageRequest.of(0, pageLink.getLimit())));
->>>>>>> a7798390
     }
 
     @Override
@@ -169,7 +153,6 @@
                         fromTimeUUID(customerId),
                         type,
                         Objects.toString(pageLink.getTextSearch(), ""),
-<<<<<<< HEAD
                         DaoUtil.toPageable(pageLink)));
     }
 
@@ -182,10 +165,6 @@
                         type,
                         Objects.toString(pageLink.getTextSearch(), ""),
                         DaoUtil.toPageable(pageLink, AssetInfoEntity.assetInfoColumnMap)));
-=======
-                        pageLink.getIdOffset() == null ? NULL_UUID_STR : fromTimeUUID(pageLink.getIdOffset()),
-                        PageRequest.of(0, pageLink.getLimit())));
->>>>>>> a7798390
     }
 
     @Override
