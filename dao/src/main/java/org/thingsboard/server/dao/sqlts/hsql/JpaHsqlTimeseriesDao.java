/**
 * Copyright © 2016-2020 The Thingsboard Authors
 *
 * Licensed under the Apache License, Version 2.0 (the "License");
 * you may not use this file except in compliance with the License.
 * You may obtain a copy of the License at
 *
 *     http://www.apache.org/licenses/LICENSE-2.0
 *
 * Unless required by applicable law or agreed to in writing, software
 * distributed under the License is distributed on an "AS IS" BASIS,
 * WITHOUT WARRANTIES OR CONDITIONS OF ANY KIND, either express or implied.
 * See the License for the specific language governing permissions and
 * limitations under the License.
 */
package org.thingsboard.server.dao.sqlts.hsql;

import com.google.common.util.concurrent.Futures;
import com.google.common.util.concurrent.ListenableFuture;
import lombok.extern.slf4j.Slf4j;
import org.springframework.beans.factory.annotation.Autowired;
import org.springframework.data.domain.PageRequest;
import org.springframework.data.domain.Sort;
import org.springframework.stereotype.Component;
import org.thingsboard.server.common.data.id.EntityId;
import org.thingsboard.server.common.data.id.TenantId;
import org.thingsboard.server.common.data.kv.Aggregation;
import org.thingsboard.server.common.data.kv.DeleteTsKvQuery;
import org.thingsboard.server.common.data.kv.ReadTsKvQuery;
import org.thingsboard.server.common.data.kv.TsKvEntry;
import org.thingsboard.server.dao.DaoUtil;
import org.thingsboard.server.dao.model.sqlts.hsql.TsKvEntity;
import org.thingsboard.server.dao.sqlts.AbstractChunkedAggregationTimeseriesDao;
import org.thingsboard.server.dao.sqlts.EntityContainer;
import org.thingsboard.server.dao.timeseries.TimeseriesDao;
import org.thingsboard.server.dao.util.HsqlDao;
import org.thingsboard.server.dao.util.SqlTsDao;

import java.util.ArrayList;
import java.util.List;
import java.util.Optional;
import java.util.concurrent.CompletableFuture;


@Component
@Slf4j
@SqlTsDao
@HsqlDao
public class JpaHsqlTimeseriesDao extends AbstractChunkedAggregationTimeseriesDao<TsKvEntity> implements TimeseriesDao {

    @Autowired
    private TsKvHsqlRepository tsKvRepository;

    @Override
    public ListenableFuture<List<TsKvEntry>> findAllAsync(TenantId tenantId, EntityId entityId, List<ReadTsKvQuery> queries) {
        return processFindAllAsync(tenantId, entityId, queries);
    }

    @Override
    public ListenableFuture<Void> save(TenantId tenantId, EntityId entityId, TsKvEntry tsKvEntry, long ttl) {
        String strKey = tsKvEntry.getKey();
        Integer keyId = getOrSaveKeyId(strKey);
        TsKvEntity entity = new TsKvEntity();
        entity.setEntityId(entityId.getId());
        entity.setTs(tsKvEntry.getTs());
        entity.setKey(keyId);
        entity.setStrValue(tsKvEntry.getStrValue().orElse(null));
        entity.setDoubleValue(tsKvEntry.getDoubleValue().orElse(null));
        entity.setLongValue(tsKvEntry.getLongValue().orElse(null));
        entity.setBooleanValue(tsKvEntry.getBooleanValue().orElse(null));
        log.trace("Saving entity: {}", entity);
        return tsQueue.add(new EntityContainer(entity, null));
    }

    @Override
    public ListenableFuture<Void> remove(TenantId tenantId, EntityId entityId, DeleteTsKvQuery query) {
        return service.submit(() -> {
            tsKvRepository.delete(
                    entityId.getId(),
                    getOrSaveKeyId(query.getKey()),
                    query.getStartTs(),
                    query.getEndTs());
            return null;
        });
    }

    @Override
    public ListenableFuture<Void> saveLatest(TenantId tenantId, EntityId entityId, TsKvEntry tsKvEntry) {
        return getSaveLatestFuture(entityId, tsKvEntry);
    }

    @Override
    public ListenableFuture<Void> removeLatest(TenantId tenantId, EntityId entityId, DeleteTsKvQuery query) {
        return getRemoveLatestFuture(tenantId, entityId, query);
    }

    @Override
    public ListenableFuture<TsKvEntry> findLatest(TenantId tenantId, EntityId entityId, String key) {
        return getFindLatestFuture(entityId, key);
    }

    @Override
    public ListenableFuture<List<TsKvEntry>> findAllLatest(TenantId tenantId, EntityId entityId) {
        return getFindAllLatestFuture(entityId);
    }

    @Override
    public ListenableFuture<Void> savePartition(TenantId tenantId, EntityId entityId, long tsKvEntryTs, String key, long ttl) {
        return Futures.immediateFuture(null);
    }

    @Override
    public ListenableFuture<Void> removePartition(TenantId tenantId, EntityId entityId, DeleteTsKvQuery query) {
        return Futures.immediateFuture(null);
    }

    protected ListenableFuture<List<TsKvEntry>> findAllAsync(TenantId tenantId, EntityId entityId, ReadTsKvQuery query) {
        if (query.getAggregation() == Aggregation.NONE) {
            return findAllAsyncWithLimit(tenantId, entityId, query);
        } else {
            long stepTs = query.getStartTs();
            List<ListenableFuture<Optional<TsKvEntry>>> futures = new ArrayList<>();
            while (stepTs < query.getEndTs()) {
                long startTs = stepTs;
                long endTs = stepTs + query.getInterval();
                long ts = startTs + (endTs - startTs) / 2;
                futures.add(findAndAggregateAsync(tenantId, entityId, query.getKey(), startTs, endTs, ts, query.getAggregation()));
                stepTs = endTs;
            }
            return getTskvEntriesFuture(Futures.allAsList(futures));
        }
    }

    @Override
    protected ListenableFuture<List<TsKvEntry>> findAllAsyncWithLimit(TenantId tenantId, EntityId entityId, ReadTsKvQuery query) {
        List<TsKvEntity> tsKvEntities = tsKvRepository.findAllWithLimit(
                entityId.getId(),
                getOrSaveKeyId(query.getKey()),
                query.getStartTs(),
                query.getEndTs(),
                new PageRequest(0, query.getLimit(),
                        new Sort(Sort.Direction.fromString(
                                query.getOrderBy()), "ts")));
        tsKvEntities.forEach(tsKvEntity -> tsKvEntity.setStrKey(query.getKey()));
        return Futures.immediateFuture(
                DaoUtil.convertDataList(
                        tsKvEntities));
    }

    @Override
    protected ListenableFuture<Optional<TsKvEntry>> findAndAggregateAsync(TenantId tenantId, EntityId entityId, String key, long startTs, long endTs, long ts, Aggregation aggregation) {
        List<CompletableFuture<TsKvEntity>> entitiesFutures = new ArrayList<>();
        switchAggregation(tenantId, entityId, key, startTs, endTs, aggregation, entitiesFutures);
        return Futures.transform(setFutures(entitiesFutures), entity -> {
            if (entity != null && entity.isNotEmpty()) {
                entity.setEntityId(entityId.getId());
                entity.setKey(getOrSaveKeyId(key));
                entity.setTs(ts);
                return Optional.of(DaoUtil.getData(entity));
            } else {
                return Optional.empty();
            }
        });
    }

<<<<<<< HEAD
    protected ListenableFuture<List<TsKvEntry>> findAllAsyncWithLimit(EntityId entityId, ReadTsKvQuery query) {
        return Futures.immediateFuture(
                DaoUtil.convertDataList(
                        tsKvRepository.findAllWithLimit(
                                fromTimeUUID(entityId.getId()),
                                entityId.getEntityType(),
                                query.getKey(),
                                query.getStartTs(),
                                query.getEndTs(),
                                PageRequest.of(0, query.getLimit(), Sort.by(Sort.Direction.fromString(query.getOrderBy()), "ts")))));
    }

    protected void findCount(EntityId entityId, String key, long startTs, long endTs, List<CompletableFuture<TsKvEntity>> entitiesFutures) {
=======
    @Override
    protected void findCount(TenantId tenantId, EntityId entityId, String key, long startTs, long endTs, List<CompletableFuture<TsKvEntity>> entitiesFutures) {
        Integer keyId = getOrSaveKeyId(key);
>>>>>>> aa0fce86
        entitiesFutures.add(tsKvRepository.findCount(
                entityId.getId(),
                keyId,
                startTs,
                endTs));
    }

    @Override
    protected void findSum(TenantId tenantId, EntityId entityId, String key, long startTs, long endTs, List<CompletableFuture<TsKvEntity>> entitiesFutures) {
        Integer keyId = getOrSaveKeyId(key);
        entitiesFutures.add(tsKvRepository.findSum(
                entityId.getId(),
                keyId,
                startTs,
                endTs));
    }

    @Override
    protected void findMin(TenantId tenantId, EntityId entityId, String key, long startTs, long endTs, List<CompletableFuture<TsKvEntity>> entitiesFutures) {
        Integer keyId = getOrSaveKeyId(key);
        entitiesFutures.add(tsKvRepository.findStringMin(
                entityId.getId(),
                keyId,
                startTs,
                endTs));
        entitiesFutures.add(tsKvRepository.findNumericMin(
                entityId.getId(),
                keyId,
                startTs,
                endTs));
    }

    @Override
    protected void findMax(TenantId tenantId, EntityId entityId, String key, long startTs, long endTs, List<CompletableFuture<TsKvEntity>> entitiesFutures) {
        Integer keyId = getOrSaveKeyId(key);
        entitiesFutures.add(tsKvRepository.findStringMax(
                entityId.getId(),
                keyId,
                startTs,
                endTs));
        entitiesFutures.add(tsKvRepository.findNumericMax(
                entityId.getId(),
                keyId,
                startTs,
                endTs));
    }

    @Override
    protected void findAvg(TenantId tenantId, EntityId entityId, String key, long startTs, long endTs, List<CompletableFuture<TsKvEntity>> entitiesFutures) {
        Integer keyId = getOrSaveKeyId(key);
        entitiesFutures.add(tsKvRepository.findAvg(
                entityId.getId(),
                keyId,
                startTs,
                endTs));
    }
}<|MERGE_RESOLUTION|>--- conflicted
+++ resolved
@@ -138,8 +138,8 @@
                 getOrSaveKeyId(query.getKey()),
                 query.getStartTs(),
                 query.getEndTs(),
-                new PageRequest(0, query.getLimit(),
-                        new Sort(Sort.Direction.fromString(
+                PageRequest.of(0, query.getLimit(),
+                        Sort.by(Sort.Direction.fromString(
                                 query.getOrderBy()), "ts")));
         tsKvEntities.forEach(tsKvEntity -> tsKvEntity.setStrKey(query.getKey()));
         return Futures.immediateFuture(
@@ -163,25 +163,9 @@
         });
     }
 
-<<<<<<< HEAD
-    protected ListenableFuture<List<TsKvEntry>> findAllAsyncWithLimit(EntityId entityId, ReadTsKvQuery query) {
-        return Futures.immediateFuture(
-                DaoUtil.convertDataList(
-                        tsKvRepository.findAllWithLimit(
-                                fromTimeUUID(entityId.getId()),
-                                entityId.getEntityType(),
-                                query.getKey(),
-                                query.getStartTs(),
-                                query.getEndTs(),
-                                PageRequest.of(0, query.getLimit(), Sort.by(Sort.Direction.fromString(query.getOrderBy()), "ts")))));
-    }
-
-    protected void findCount(EntityId entityId, String key, long startTs, long endTs, List<CompletableFuture<TsKvEntity>> entitiesFutures) {
-=======
     @Override
     protected void findCount(TenantId tenantId, EntityId entityId, String key, long startTs, long endTs, List<CompletableFuture<TsKvEntity>> entitiesFutures) {
         Integer keyId = getOrSaveKeyId(key);
->>>>>>> aa0fce86
         entitiesFutures.add(tsKvRepository.findCount(
                 entityId.getId(),
                 keyId,
