/**
 * Copyright © 2016-2017 The Thingsboard Authors
 *
 * Licensed under the Apache License, Version 2.0 (the "License");
 * you may not use this file except in compliance with the License.
 * You may obtain a copy of the License at
 *
 *     http://www.apache.org/licenses/LICENSE-2.0
 *
 * Unless required by applicable law or agreed to in writing, software
 * distributed under the License is distributed on an "AS IS" BASIS,
 * WITHOUT WARRANTIES OR CONDITIONS OF ANY KIND, either express or implied.
 * See the License for the specific language governing permissions and
 * limitations under the License.
 */
package org.thingsboard.server.dao.customer;

import static org.thingsboard.server.dao.service.Validator.validateId;
import java.io.IOException;
import java.util.List;
import java.util.Optional;
import com.fasterxml.jackson.databind.JsonNode;
import com.fasterxml.jackson.databind.ObjectMapper;
import com.google.common.util.concurrent.ListenableFuture;
import lombok.extern.slf4j.Slf4j;
import org.apache.commons.lang3.StringUtils;
import org.springframework.beans.factory.annotation.Autowired;
import org.springframework.stereotype.Service;
import org.thingsboard.server.common.data.Customer;
<<<<<<< HEAD
import org.thingsboard.server.common.data.Tenant;
=======
>>>>>>> 3c43d039
import org.thingsboard.server.common.data.id.CustomerId;
import org.thingsboard.server.common.data.id.TenantId;
import org.thingsboard.server.common.data.page.TextPageData;
import org.thingsboard.server.common.data.page.TextPageLink;
import org.thingsboard.server.dao.dashboard.DashboardService;
import org.thingsboard.server.dao.device.DeviceService;
import org.thingsboard.server.dao.entity.AbstractEntityService;
import org.thingsboard.server.dao.exception.DataValidationException;
import org.thingsboard.server.dao.exception.IncorrectParameterException;
<<<<<<< HEAD
=======
import org.thingsboard.server.dao.model.CustomerEntity;
import org.thingsboard.server.dao.model.TenantEntity;
>>>>>>> 3c43d039
import org.thingsboard.server.dao.service.DataValidator;
import org.thingsboard.server.dao.service.PaginatedRemover;
import org.thingsboard.server.dao.service.Validator;
import org.thingsboard.server.dao.tenant.TenantDao;
import org.thingsboard.server.dao.user.UserService;
@Service
@Slf4j
public class CustomerServiceImpl extends AbstractEntityService implements CustomerService {

    private static final String PUBLIC_CUSTOMER_TITLE = "Public";

    @Autowired
    private CustomerDao customerDao;
    
    @Autowired
    private UserService userService;
    
    @Autowired
    private TenantDao tenantDao;
    
    @Autowired
    private DeviceService deviceService;
    
    @Autowired
    private DashboardService dashboardService;
    
    @Override
    public Customer findCustomerById(CustomerId customerId) {
        log.trace("Executing findCustomerById [{}]", customerId);
        Validator.validateId(customerId, "Incorrect customerId " + customerId);
        return customerDao.findById(customerId.getId());
    }

    @Override
    public ListenableFuture<Customer> findCustomerByIdAsync(CustomerId customerId) {
        log.trace("Executing findCustomerByIdAsync [{}]", customerId);
        validateId(customerId, "Incorrect customerId " + customerId);
        return customerDao.findByIdAsync(customerId.getId());
    }

    @Override
    public Customer saveCustomer(Customer customer) {
        log.trace("Executing saveCustomer [{}]", customer);
        customerValidator.validate(customer);
        return customerDao.save(customer);
    }

    @Override
    public void deleteCustomer(CustomerId customerId) {
        log.trace("Executing deleteCustomer [{}]", customerId);
        Validator.validateId(customerId, "Incorrect customerId " + customerId);
        Customer customer = findCustomerById(customerId);
        if (customer == null) {
            throw new IncorrectParameterException("Unable to delete non-existent customer.");
        }
        dashboardService.unassignCustomerDashboards(customer.getTenantId(), customerId);
        deviceService.unassignCustomerDevices(customer.getTenantId(), customerId);
        userService.deleteCustomerUsers(customer.getTenantId(), customerId);
        deleteEntityRelations(customerId);
        customerDao.removeById(customerId.getId());
    }

    @Override
    public Customer findOrCreatePublicCustomer(TenantId tenantId) {
        log.trace("Executing findOrCreatePublicCustomer, tenantId [{}]", tenantId);
        Validator.validateId(tenantId, "Incorrect customerId " + tenantId);
        Optional<Customer> publicCustomerOpt = customerDao.findCustomersByTenantIdAndTitle(tenantId.getId(), PUBLIC_CUSTOMER_TITLE);
        if (publicCustomerOpt.isPresent()) {
            return publicCustomerOpt.get();
        } else {
            Customer publicCustomer = new Customer();
            publicCustomer.setTenantId(tenantId);
            publicCustomer.setTitle(PUBLIC_CUSTOMER_TITLE);
            try {
                publicCustomer.setAdditionalInfo(new ObjectMapper().readValue("{ \"isPublic\": true }", JsonNode.class));
            } catch (IOException e) {
                throw new IncorrectParameterException("Unable to create public customer.", e);
            }
            return customerDao.save(publicCustomer);
        }
    }

    @Override
    public TextPageData<Customer> findCustomersByTenantId(TenantId tenantId, TextPageLink pageLink) {
        log.trace("Executing findCustomersByTenantId, tenantId [{}], pageLink [{}]", tenantId, pageLink);
        Validator.validateId(tenantId, "Incorrect tenantId " + tenantId);
        Validator.validatePageLink(pageLink, "Incorrect page link " + pageLink);
        List<Customer> customers = customerDao.findCustomersByTenantId(tenantId.getId(), pageLink);
        return new TextPageData<>(customers, pageLink);
    }

    @Override
    public void deleteCustomersByTenantId(TenantId tenantId) {
        log.trace("Executing deleteCustomersByTenantId, tenantId [{}]", tenantId);
        Validator.validateId(tenantId, "Incorrect tenantId " + tenantId);
        customersByTenantRemover.removeEntitites(tenantId);
    }
    
    private DataValidator<Customer> customerValidator =
            new DataValidator<Customer>() {

                @Override
                protected void validateCreate(Customer customer) {
                    customerDao.findCustomersByTenantIdAndTitle(customer.getTenantId().getId(), customer.getTitle()).ifPresent(
                            c -> {
                                throw new DataValidationException("Customer with such title already exists!");
                            }
                    );
                }

                @Override
                protected void validateUpdate(Customer customer) {
                    customerDao.findCustomersByTenantIdAndTitle(customer.getTenantId().getId(), customer.getTitle()).ifPresent(
                            c -> {
                                if (!c.getId().equals(customer.getUuidId())) {
                                    throw new DataValidationException("Customer with such title already exists!");
                                }
                            }
                    );
                }

                @Override
                protected void validateDataImpl(Customer customer) {
                    if (StringUtils.isEmpty(customer.getTitle())) {
                        throw new DataValidationException("Customer title should be specified!");
                    }
                    if (customer.getTitle().equals(PUBLIC_CUSTOMER_TITLE)) {
                        throw new DataValidationException("'Public' title for customer is system reserved!");
                    }
                    if (!StringUtils.isEmpty(customer.getEmail())) {
                        validateEmail(customer.getEmail());
                    }
                    if (customer.getTenantId() == null) {
                        throw new DataValidationException("Customer should be assigned to tenant!");
                    } else {
                        Tenant tenant = tenantDao.findById(customer.getTenantId().getId());
                        if (tenant == null) {
                            throw new DataValidationException("Customer is referencing to non-existent tenant!");
                        }
                    }
                }
    };

    private PaginatedRemover<TenantId, Customer> customersByTenantRemover =
            new PaginatedRemover<TenantId, Customer>() {
        
        @Override
        protected List<Customer> findEntities(TenantId id, TextPageLink pageLink) {
            return customerDao.findCustomersByTenantId(id.getId(), pageLink);
        }

        @Override
        protected void removeEntity(Customer entity) {
            deleteCustomer(new CustomerId(entity.getUuidId()));
        }
    };
}<|MERGE_RESOLUTION|>--- conflicted
+++ resolved
@@ -16,9 +16,11 @@
 package org.thingsboard.server.dao.customer;
 
 import static org.thingsboard.server.dao.service.Validator.validateId;
+
 import java.io.IOException;
 import java.util.List;
 import java.util.Optional;
+
 import com.fasterxml.jackson.databind.JsonNode;
 import com.fasterxml.jackson.databind.ObjectMapper;
 import com.google.common.util.concurrent.ListenableFuture;
@@ -27,10 +29,7 @@
 import org.springframework.beans.factory.annotation.Autowired;
 import org.springframework.stereotype.Service;
 import org.thingsboard.server.common.data.Customer;
-<<<<<<< HEAD
 import org.thingsboard.server.common.data.Tenant;
-=======
->>>>>>> 3c43d039
 import org.thingsboard.server.common.data.id.CustomerId;
 import org.thingsboard.server.common.data.id.TenantId;
 import org.thingsboard.server.common.data.page.TextPageData;
@@ -40,16 +39,12 @@
 import org.thingsboard.server.dao.entity.AbstractEntityService;
 import org.thingsboard.server.dao.exception.DataValidationException;
 import org.thingsboard.server.dao.exception.IncorrectParameterException;
-<<<<<<< HEAD
-=======
-import org.thingsboard.server.dao.model.CustomerEntity;
-import org.thingsboard.server.dao.model.TenantEntity;
->>>>>>> 3c43d039
 import org.thingsboard.server.dao.service.DataValidator;
 import org.thingsboard.server.dao.service.PaginatedRemover;
 import org.thingsboard.server.dao.service.Validator;
 import org.thingsboard.server.dao.tenant.TenantDao;
 import org.thingsboard.server.dao.user.UserService;
+
 @Service
 @Slf4j
 public class CustomerServiceImpl extends AbstractEntityService implements CustomerService {
@@ -58,19 +53,19 @@
 
     @Autowired
     private CustomerDao customerDao;
-    
+
     @Autowired
     private UserService userService;
-    
+
     @Autowired
     private TenantDao tenantDao;
-    
+
     @Autowired
     private DeviceService deviceService;
-    
+
     @Autowired
     private DashboardService dashboardService;
-    
+
     @Override
     public Customer findCustomerById(CustomerId customerId) {
         log.trace("Executing findCustomerById [{}]", customerId);
@@ -142,7 +137,7 @@
         Validator.validateId(tenantId, "Incorrect tenantId " + tenantId);
         customersByTenantRemover.removeEntitites(tenantId);
     }
-    
+
     private DataValidator<Customer> customerValidator =
             new DataValidator<Customer>() {
 
@@ -186,19 +181,19 @@
                         }
                     }
                 }
-    };
+            };
 
     private PaginatedRemover<TenantId, Customer> customersByTenantRemover =
             new PaginatedRemover<TenantId, Customer>() {
-        
-        @Override
-        protected List<Customer> findEntities(TenantId id, TextPageLink pageLink) {
-            return customerDao.findCustomersByTenantId(id.getId(), pageLink);
-        }
 
-        @Override
-        protected void removeEntity(Customer entity) {
-            deleteCustomer(new CustomerId(entity.getUuidId()));
-        }
-    };
+                @Override
+                protected List<Customer> findEntities(TenantId id, TextPageLink pageLink) {
+                    return customerDao.findCustomersByTenantId(id.getId(), pageLink);
+                }
+
+                @Override
+                protected void removeEntity(Customer entity) {
+                    deleteCustomer(new CustomerId(entity.getUuidId()));
+                }
+            };
 }