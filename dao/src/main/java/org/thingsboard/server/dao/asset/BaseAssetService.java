--- conflicted
+++ resolved
@@ -39,10 +39,7 @@
 import org.thingsboard.server.dao.customer.CustomerDao;
 import org.thingsboard.server.dao.entity.AbstractEntityService;
 import org.thingsboard.server.dao.exception.DataValidationException;
-<<<<<<< HEAD
-=======
 import org.thingsboard.server.dao.model.*;
->>>>>>> 3c43d039
 import org.thingsboard.server.dao.relation.EntitySearchDirection;
 import org.thingsboard.server.dao.service.DataValidator;
 import org.thingsboard.server.dao.service.PaginatedRemover;
@@ -50,6 +47,7 @@
 
 import javax.annotation.Nullable;
 import java.util.ArrayList;
+import java.util.Comparator;
 import java.util.List;
 import java.util.Optional;
 import java.util.stream.Collectors;
@@ -126,11 +124,7 @@
         log.trace("Executing findAssetsByTenantId, tenantId [{}], pageLink [{}]", tenantId, pageLink);
         validateId(tenantId, "Incorrect tenantId " + tenantId);
         validatePageLink(pageLink, "Incorrect page link " + pageLink);
-<<<<<<< HEAD
         List<Asset> assets = assetDao.findAssetsByTenantId(tenantId.getId(), pageLink);
-=======
-        List<AssetEntity> assetEntities = assetDao.findAssetsByTenantId(tenantId.getId(), pageLink);
-        List<Asset> assets = convertDataList(assetEntities);
         return new TextPageData<>(assets, pageLink);
     }
 
@@ -140,9 +134,7 @@
         validateId(tenantId, "Incorrect tenantId " + tenantId);
         validateString(type, "Incorrect type " + type);
         validatePageLink(pageLink, "Incorrect page link " + pageLink);
-        List<AssetEntity> assetEntities = assetDao.findAssetsByTenantIdAndType(tenantId.getId(), type, pageLink);
-        List<Asset> assets = convertDataList(assetEntities);
->>>>>>> 3c43d039
+        List<Asset> assets = assetDao.findAssetsByTenantIdAndType(tenantId.getId(), type, pageLink);
         return new TextPageData<>(assets, pageLink);
     }
 
@@ -167,13 +159,8 @@
         validateId(tenantId, "Incorrect tenantId " + tenantId);
         validateId(customerId, "Incorrect customerId " + customerId);
         validatePageLink(pageLink, "Incorrect page link " + pageLink);
-<<<<<<< HEAD
         List<Asset> assets = assetDao.findAssetsByTenantIdAndCustomerId(tenantId.getId(), customerId.getId(), pageLink);
         return new TextPageData<Asset>(assets, pageLink);
-=======
-        List<AssetEntity> assetEntities = assetDao.findAssetsByTenantIdAndCustomerId(tenantId.getId(), customerId.getId(), pageLink);
-        List<Asset> assets = convertDataList(assetEntities);
-        return new TextPageData<>(assets, pageLink);
     }
 
     @Override
@@ -183,10 +170,8 @@
         validateId(customerId, "Incorrect customerId " + customerId);
         validateString(type, "Incorrect type " + type);
         validatePageLink(pageLink, "Incorrect page link " + pageLink);
-        List<AssetEntity> assetEntities = assetDao.findAssetsByTenantIdAndCustomerIdAndType(tenantId.getId(), customerId.getId(), type, pageLink);
-        List<Asset> assets = convertDataList(assetEntities);
+        List<Asset> assets = assetDao.findAssetsByTenantIdAndCustomerIdAndType(tenantId.getId(), customerId.getId(), type, pageLink);
         return new TextPageData<>(assets, pageLink);
->>>>>>> 3c43d039
     }
 
     @Override
@@ -236,16 +221,16 @@
     public ListenableFuture<List<TenantAssetType>> findAssetTypesByTenantId(TenantId tenantId) {
         log.trace("Executing findAssetTypesByTenantId, tenantId [{}]", tenantId);
         validateId(tenantId, "Incorrect tenantId " + tenantId);
-        ListenableFuture<List<TenantAssetTypeEntity>> tenantAssetTypeEntities = assetDao.findTenantAssetTypesAsync();
+        ListenableFuture<List<TenantAssetType>> tenantAssetTypeEntities = assetDao.findTenantAssetTypesAsync();
         ListenableFuture<List<TenantAssetType>> tenantAssetTypes = Futures.transform(tenantAssetTypeEntities,
-                (Function<List<TenantAssetTypeEntity>, List<TenantAssetType>>) assetTypeEntities -> {
+                (Function<List<TenantAssetType>, List<TenantAssetType>>) assetTypeEntities -> {
                     List<TenantAssetType> assetTypes = new ArrayList<>();
-                    for (TenantAssetTypeEntity assetTypeEntity : assetTypeEntities) {
-                        if (assetTypeEntity.getTenantId().equals(tenantId.getId())) {
-                            assetTypes.add(assetTypeEntity.toTenantAssetType());
+                    for (TenantAssetType assetType : assetTypeEntities) {
+                        if (assetType.getTenantId().equals(tenantId.getId())) {
+                            assetTypes.add(assetType);
                         }
                     }
-                    assetTypes.sort((TenantAssetType o1, TenantAssetType o2) -> o1.getType().compareTo(o2.getType()));
+                    assetTypes.sort(Comparator.comparing(TenantAssetType::getType));
                     return assetTypes;
                 });
         return tenantAssetTypes;
