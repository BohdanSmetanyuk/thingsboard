/**
 * Copyright © 2016-2020 The Thingsboard Authors
 *
 * Licensed under the Apache License, Version 2.0 (the "License");
 * you may not use this file except in compliance with the License.
 * You may obtain a copy of the License at
 *
 *     http://www.apache.org/licenses/LICENSE-2.0
 *
 * Unless required by applicable law or agreed to in writing, software
 * distributed under the License is distributed on an "AS IS" BASIS,
 * WITHOUT WARRANTIES OR CONDITIONS OF ANY KIND, either express or implied.
 * See the License for the specific language governing permissions and
 * limitations under the License.
 */
package org.thingsboard.server.dao.sqlts.timescale;

import com.google.common.util.concurrent.Futures;
import com.google.common.util.concurrent.ListenableFuture;
import com.google.common.util.concurrent.SettableFuture;
import lombok.extern.slf4j.Slf4j;
import org.springframework.beans.factory.annotation.Autowired;
import org.springframework.data.domain.PageRequest;
import org.springframework.data.domain.Sort;
import org.springframework.stereotype.Component;
import org.springframework.util.CollectionUtils;
import org.thingsboard.server.common.data.id.EntityId;
import org.thingsboard.server.common.data.id.TenantId;
import org.thingsboard.server.common.data.kv.Aggregation;
import org.thingsboard.server.common.data.kv.DeleteTsKvQuery;
import org.thingsboard.server.common.data.kv.ReadTsKvQuery;
import org.thingsboard.server.common.data.kv.TsKvEntry;
import org.thingsboard.server.dao.DaoUtil;
import org.thingsboard.server.dao.model.sqlts.timescale.TimescaleTsKvEntity;
import org.thingsboard.server.dao.sql.TbSqlBlockingQueue;
import org.thingsboard.server.dao.sql.TbSqlBlockingQueueParams;
import org.thingsboard.server.dao.sqlts.AbstractSqlTimeseriesDao;
import org.thingsboard.server.dao.sqlts.EntityContainer;
import org.thingsboard.server.dao.sqlts.InsertTsRepository;
import org.thingsboard.server.dao.timeseries.TimeseriesDao;
import org.thingsboard.server.dao.util.TimescaleDBTsDao;

import javax.annotation.PostConstruct;
import javax.annotation.PreDestroy;
import java.util.ArrayList;
import java.util.Collections;
import java.util.List;
import java.util.Optional;
import java.util.UUID;
import java.util.concurrent.CompletableFuture;

@Component
@Slf4j
@TimescaleDBTsDao
public class TimescaleTimeseriesDao extends AbstractSqlTimeseriesDao implements TimeseriesDao {

    @Autowired
    private TsKvTimescaleRepository tsKvRepository;

    @Autowired
    private AggregationRepository aggregationRepository;

    @Autowired
    protected InsertTsRepository<TimescaleTsKvEntity> insertRepository;

    protected TbSqlBlockingQueue<EntityContainer<TimescaleTsKvEntity>> tsQueue;

    @PostConstruct
    protected void init() {
        super.init();
        TbSqlBlockingQueueParams tsParams = TbSqlBlockingQueueParams.builder()
                .logName("TS Timescale")
                .batchSize(tsBatchSize)
                .maxDelay(tsMaxDelay)
                .statsPrintIntervalMs(tsStatsPrintIntervalMs)
                .build();
        tsQueue = new TbSqlBlockingQueue<>(tsParams);
        tsQueue.init(logExecutor, v -> insertRepository.saveOrUpdate(v));
    }

    @PreDestroy
    protected void destroy() {
        super.destroy();
        if (tsQueue != null) {
            tsQueue.destroy();
        }
    }

    @Override
    protected ListenableFuture<List<TsKvEntry>> findAllAsync(TenantId tenantId, EntityId entityId, ReadTsKvQuery query) {
        if (query.getAggregation() == Aggregation.NONE) {
            return findAllAsyncWithLimit(tenantId, entityId, query);
        } else {
            long startTs = query.getStartTs();
            long endTs = query.getEndTs();
            long timeBucket = query.getInterval();
            ListenableFuture<List<Optional<TsKvEntry>>> future = findAllAndAggregateAsync(tenantId, entityId, query.getKey(), startTs, endTs, timeBucket, query.getAggregation());
            return getTskvEntriesFuture(future);
        }
    }

    @Override
    protected ListenableFuture<List<TsKvEntry>> findAllAsyncWithLimit(TenantId tenantId, EntityId entityId, ReadTsKvQuery query) {
        String strKey = query.getKey();
        Integer keyId = getOrSaveKeyId(strKey);
        List<TimescaleTsKvEntity> timescaleTsKvEntities = tsKvRepository.findAllWithLimit(
                tenantId.getId(),
                entityId.getId(),
                keyId,
                query.getStartTs(),
                query.getEndTs(),
                new PageRequest(0, query.getLimit(),
                        new Sort(Sort.Direction.fromString(
                                query.getOrderBy()), "ts")));
        timescaleTsKvEntities.forEach(tsKvEntity -> tsKvEntity.setStrKey(strKey));
        return Futures.immediateFuture(DaoUtil.convertDataList(timescaleTsKvEntities));
    }

    private ListenableFuture<List<Optional<TsKvEntry>>> findAllAndAggregateAsync(TenantId tenantId, EntityId entityId, String key, long startTs, long endTs, long timeBucket, Aggregation aggregation) {
        CompletableFuture<List<TimescaleTsKvEntity>> listCompletableFuture = switchAggregation(key, startTs, endTs, timeBucket, aggregation, entityId.getId(), tenantId.getId());
        SettableFuture<List<TimescaleTsKvEntity>> listenableFuture = SettableFuture.create();
        listCompletableFuture.whenComplete((timescaleTsKvEntities, throwable) -> {
            if (throwable != null) {
                listenableFuture.setException(throwable);
            } else {
                listenableFuture.set(timescaleTsKvEntities);
            }
        });
        return Futures.transform(listenableFuture, timescaleTsKvEntities -> {
            if (!CollectionUtils.isEmpty(timescaleTsKvEntities)) {
                List<Optional<TsKvEntry>> result = new ArrayList<>();
                timescaleTsKvEntities.forEach(entity -> {
                    if (entity != null && entity.isNotEmpty()) {
                        entity.setEntityId(entityId.getId());
                        entity.setTenantId(tenantId.getId());
                        entity.setStrKey(key);
                        result.add(Optional.of(DaoUtil.getData(entity)));
                    } else {
                        result.add(Optional.empty());
                    }
                });
                return result;
            } else {
                return Collections.emptyList();
            }
        });
    }

    @Override
    public ListenableFuture<List<TsKvEntry>> findAllAsync(TenantId tenantId, EntityId entityId, List<ReadTsKvQuery> queries) {
        return processFindAllAsync(tenantId, entityId, queries);
    }

    @Override
    public ListenableFuture<TsKvEntry> findLatest(TenantId tenantId, EntityId entityId, String key) {
        return getFindLatestFuture(entityId, key);
    }

    @Override
    public ListenableFuture<List<TsKvEntry>> findAllLatest(TenantId tenantId, EntityId entityId) {
        return getFindAllLatestFuture(entityId);
    }

    @Override
    public ListenableFuture<Void> save(TenantId tenantId, EntityId entityId, TsKvEntry tsKvEntry, long ttl) {
        String strKey = tsKvEntry.getKey();
        Integer keyId = getOrSaveKeyId(strKey);
        TimescaleTsKvEntity entity = new TimescaleTsKvEntity();
        entity.setTenantId(tenantId.getId());
        entity.setEntityId(entityId.getId());
        entity.setTs(tsKvEntry.getTs());
        entity.setKey(keyId);
        entity.setStrValue(tsKvEntry.getStrValue().orElse(null));
        entity.setDoubleValue(tsKvEntry.getDoubleValue().orElse(null));
        entity.setLongValue(tsKvEntry.getLongValue().orElse(null));
        entity.setBooleanValue(tsKvEntry.getBooleanValue().orElse(null));
        log.trace("Saving entity to timescale db: {}", entity);
        return tsQueue.add(new EntityContainer(entity, null));
    }

    @Override
    public ListenableFuture<Void> savePartition(TenantId tenantId, EntityId entityId, long tsKvEntryTs, String key, long ttl) {
        return Futures.immediateFuture(null);
    }

    @Override
    public ListenableFuture<Void> saveLatest(TenantId tenantId, EntityId entityId, TsKvEntry tsKvEntry) {
        return getSaveLatestFuture(entityId, tsKvEntry);
    }

    @Override
    public ListenableFuture<Void> remove(TenantId tenantId, EntityId entityId, DeleteTsKvQuery query) {
        String strKey = query.getKey();
        Integer keyId = getOrSaveKeyId(strKey);
        return service.submit(() -> {
            tsKvRepository.delete(
                    tenantId.getId(),
                    entityId.getId(),
                    keyId,
                    query.getStartTs(),
                    query.getEndTs());
            return null;
        });
    }

    @Override
    public ListenableFuture<Void> removeLatest(TenantId tenantId, EntityId entityId, DeleteTsKvQuery query) {
        return getRemoveLatestFuture(tenantId, entityId, query);
    }

    @Override
    public ListenableFuture<Void> removePartition(TenantId tenantId, EntityId entityId, DeleteTsKvQuery query) {
        return service.submit(() -> null);
    }

<<<<<<< HEAD
    private ListenableFuture<List<TsKvEntry>> findAllAsyncWithLimit(TenantId tenantId, EntityId entityId, ReadTsKvQuery query) {
        String strKey = query.getKey();
        Integer keyId = getOrSaveKeyId(strKey);
        List<TimescaleTsKvEntity> timescaleTsKvEntities = tsKvRepository.findAllWithLimit(
                tenantId.getId(),
                entityId.getId(),
                keyId,
                query.getStartTs(),
                query.getEndTs(),
                PageRequest.of(0, query.getLimit(), Sort.by(query.getOrderBy(), TS)));
        timescaleTsKvEntities.forEach(tsKvEntity -> tsKvEntity.setStrKey(strKey));
        return Futures.immediateFuture(DaoUtil.convertDataList(timescaleTsKvEntities));
    }

    private Integer getOrSaveKeyId(String strKey) {
        Integer keyId = tsKvDictionaryMap.get(strKey);
        if (keyId == null) {
            Optional<TsKvDictionary> tsKvDictionaryOptional;
            tsKvDictionaryOptional = dictionaryRepository.findById(new TsKvDictionaryCompositeKey(strKey));
            if (!tsKvDictionaryOptional.isPresent()) {
                tsCreationLock.lock();
                try {
                    tsKvDictionaryOptional = dictionaryRepository.findById(new TsKvDictionaryCompositeKey(strKey));
                    if (!tsKvDictionaryOptional.isPresent()) {
                        TsKvDictionary tsKvDictionary = new TsKvDictionary();
                        tsKvDictionary.setKey(strKey);
                        try {
                            TsKvDictionary saved = dictionaryRepository.save(tsKvDictionary);
                            tsKvDictionaryMap.put(saved.getKey(), saved.getKeyId());
                            keyId = saved.getKeyId();
                        } catch (ConstraintViolationException e) {
                            tsKvDictionaryOptional = dictionaryRepository.findById(new TsKvDictionaryCompositeKey(strKey));
                            TsKvDictionary dictionary = tsKvDictionaryOptional.orElseThrow(() -> new RuntimeException("Failed to get TsKvDictionary entity from DB!"));
                            tsKvDictionaryMap.put(dictionary.getKey(), dictionary.getKeyId());
                            keyId = dictionary.getKeyId();
                        }
                    } else {
                        keyId = tsKvDictionaryOptional.get().getKeyId();
                    }
                } finally {
                    tsCreationLock.unlock();
                }
            } else {
                keyId = tsKvDictionaryOptional.get().getKeyId();
                tsKvDictionaryMap.put(strKey, keyId);
            }
        }
        return keyId;
    }

    private ListenableFuture<List<Optional<TsKvEntry>>> findAndAggregateAsync(TenantId tenantId, EntityId entityId, String key, long startTs, long endTs, long timeBucket, Aggregation aggregation) {
        CompletableFuture<List<TimescaleTsKvEntity>> listCompletableFuture = switchAgregation(key, startTs, endTs, timeBucket, aggregation, entityId.getId(), tenantId.getId());
        SettableFuture<List<TimescaleTsKvEntity>> listenableFuture = SettableFuture.create();
        listCompletableFuture.whenComplete((timescaleTsKvEntities, throwable) -> {
            if (throwable != null) {
                listenableFuture.setException(throwable);
            } else {
                listenableFuture.set(timescaleTsKvEntities);
            }
        });
        return Futures.transform(listenableFuture, timescaleTsKvEntities -> {
            if (!CollectionUtils.isEmpty(timescaleTsKvEntities)) {
                List<Optional<TsKvEntry>> result = new ArrayList<>();
                timescaleTsKvEntities.forEach(entity -> {
                    if (entity != null && entity.isNotEmpty()) {
                        entity.setEntityId(entityId.getId());
                        entity.setTenantId(tenantId.getId());
                        entity.setStrKey(key);
                        result.add(Optional.of(DaoUtil.getData(entity)));
                    } else {
                        result.add(Optional.empty());
                    }
                });
                return result;
            } else {
                return Collections.emptyList();
            }
        });
    }

    private CompletableFuture<List<TimescaleTsKvEntity>> switchAgregation(String key, long startTs, long endTs, long timeBucket, Aggregation aggregation, UUID entityId, UUID tenantId) {
=======
    private CompletableFuture<List<TimescaleTsKvEntity>> switchAggregation(String key, long startTs, long endTs, long timeBucket, Aggregation aggregation, UUID entityId, UUID tenantId) {
>>>>>>> aa0fce86
        switch (aggregation) {
            case AVG:
                return findAvg(key, startTs, endTs, timeBucket, entityId, tenantId);
            case MAX:
                return findMax(key, startTs, endTs, timeBucket, entityId, tenantId);
            case MIN:
                return findMin(key, startTs, endTs, timeBucket, entityId, tenantId);
            case SUM:
                return findSum(key, startTs, endTs, timeBucket, entityId, tenantId);
            case COUNT:
                return findCount(key, startTs, endTs, timeBucket, entityId, tenantId);
            default:
                throw new IllegalArgumentException("Not supported aggregation type: " + aggregation);
        }
    }

    private CompletableFuture<List<TimescaleTsKvEntity>> findCount(String key, long startTs, long endTs, long timeBucket, UUID entityId, UUID tenantId) {
        Integer keyId = getOrSaveKeyId(key);
        return aggregationRepository.findCount(
                tenantId,
                entityId,
                keyId,
                timeBucket,
                startTs,
                endTs);
    }

    private CompletableFuture<List<TimescaleTsKvEntity>> findSum(String key, long startTs, long endTs, long timeBucket, UUID entityId, UUID tenantId) {
        Integer keyId = getOrSaveKeyId(key);
        return aggregationRepository.findSum(
                tenantId,
                entityId,
                keyId,
                timeBucket,
                startTs,
                endTs);
    }

    private CompletableFuture<List<TimescaleTsKvEntity>> findMin(String key, long startTs, long endTs, long timeBucket, UUID entityId, UUID tenantId) {
        Integer keyId = getOrSaveKeyId(key);
        return aggregationRepository.findMin(
                tenantId,
                entityId,
                keyId,
                timeBucket,
                startTs,
                endTs);
    }

    private CompletableFuture<List<TimescaleTsKvEntity>> findMax(String key, long startTs, long endTs, long timeBucket, UUID entityId, UUID tenantId) {
        Integer keyId = getOrSaveKeyId(key);
        return aggregationRepository.findMax(
                tenantId,
                entityId,
                keyId,
                timeBucket,
                startTs,
                endTs);
    }

    private CompletableFuture<List<TimescaleTsKvEntity>> findAvg(String key, long startTs, long endTs, long timeBucket, UUID entityId, UUID tenantId) {
        Integer keyId = getOrSaveKeyId(key);
        return aggregationRepository.findAvg(
                tenantId,
                entityId,
                keyId,
                timeBucket,
                startTs,
                endTs);
    }
}<|MERGE_RESOLUTION|>--- conflicted
+++ resolved
@@ -109,8 +109,8 @@
                 keyId,
                 query.getStartTs(),
                 query.getEndTs(),
-                new PageRequest(0, query.getLimit(),
-                        new Sort(Sort.Direction.fromString(
+                PageRequest.of(0, query.getLimit(),
+                        Sort.by(Sort.Direction.fromString(
                                 query.getOrderBy()), "ts")));
         timescaleTsKvEntities.forEach(tsKvEntity -> tsKvEntity.setStrKey(strKey));
         return Futures.immediateFuture(DaoUtil.convertDataList(timescaleTsKvEntities));
@@ -213,91 +213,7 @@
         return service.submit(() -> null);
     }
 
-<<<<<<< HEAD
-    private ListenableFuture<List<TsKvEntry>> findAllAsyncWithLimit(TenantId tenantId, EntityId entityId, ReadTsKvQuery query) {
-        String strKey = query.getKey();
-        Integer keyId = getOrSaveKeyId(strKey);
-        List<TimescaleTsKvEntity> timescaleTsKvEntities = tsKvRepository.findAllWithLimit(
-                tenantId.getId(),
-                entityId.getId(),
-                keyId,
-                query.getStartTs(),
-                query.getEndTs(),
-                PageRequest.of(0, query.getLimit(), Sort.by(query.getOrderBy(), TS)));
-        timescaleTsKvEntities.forEach(tsKvEntity -> tsKvEntity.setStrKey(strKey));
-        return Futures.immediateFuture(DaoUtil.convertDataList(timescaleTsKvEntities));
-    }
-
-    private Integer getOrSaveKeyId(String strKey) {
-        Integer keyId = tsKvDictionaryMap.get(strKey);
-        if (keyId == null) {
-            Optional<TsKvDictionary> tsKvDictionaryOptional;
-            tsKvDictionaryOptional = dictionaryRepository.findById(new TsKvDictionaryCompositeKey(strKey));
-            if (!tsKvDictionaryOptional.isPresent()) {
-                tsCreationLock.lock();
-                try {
-                    tsKvDictionaryOptional = dictionaryRepository.findById(new TsKvDictionaryCompositeKey(strKey));
-                    if (!tsKvDictionaryOptional.isPresent()) {
-                        TsKvDictionary tsKvDictionary = new TsKvDictionary();
-                        tsKvDictionary.setKey(strKey);
-                        try {
-                            TsKvDictionary saved = dictionaryRepository.save(tsKvDictionary);
-                            tsKvDictionaryMap.put(saved.getKey(), saved.getKeyId());
-                            keyId = saved.getKeyId();
-                        } catch (ConstraintViolationException e) {
-                            tsKvDictionaryOptional = dictionaryRepository.findById(new TsKvDictionaryCompositeKey(strKey));
-                            TsKvDictionary dictionary = tsKvDictionaryOptional.orElseThrow(() -> new RuntimeException("Failed to get TsKvDictionary entity from DB!"));
-                            tsKvDictionaryMap.put(dictionary.getKey(), dictionary.getKeyId());
-                            keyId = dictionary.getKeyId();
-                        }
-                    } else {
-                        keyId = tsKvDictionaryOptional.get().getKeyId();
-                    }
-                } finally {
-                    tsCreationLock.unlock();
-                }
-            } else {
-                keyId = tsKvDictionaryOptional.get().getKeyId();
-                tsKvDictionaryMap.put(strKey, keyId);
-            }
-        }
-        return keyId;
-    }
-
-    private ListenableFuture<List<Optional<TsKvEntry>>> findAndAggregateAsync(TenantId tenantId, EntityId entityId, String key, long startTs, long endTs, long timeBucket, Aggregation aggregation) {
-        CompletableFuture<List<TimescaleTsKvEntity>> listCompletableFuture = switchAgregation(key, startTs, endTs, timeBucket, aggregation, entityId.getId(), tenantId.getId());
-        SettableFuture<List<TimescaleTsKvEntity>> listenableFuture = SettableFuture.create();
-        listCompletableFuture.whenComplete((timescaleTsKvEntities, throwable) -> {
-            if (throwable != null) {
-                listenableFuture.setException(throwable);
-            } else {
-                listenableFuture.set(timescaleTsKvEntities);
-            }
-        });
-        return Futures.transform(listenableFuture, timescaleTsKvEntities -> {
-            if (!CollectionUtils.isEmpty(timescaleTsKvEntities)) {
-                List<Optional<TsKvEntry>> result = new ArrayList<>();
-                timescaleTsKvEntities.forEach(entity -> {
-                    if (entity != null && entity.isNotEmpty()) {
-                        entity.setEntityId(entityId.getId());
-                        entity.setTenantId(tenantId.getId());
-                        entity.setStrKey(key);
-                        result.add(Optional.of(DaoUtil.getData(entity)));
-                    } else {
-                        result.add(Optional.empty());
-                    }
-                });
-                return result;
-            } else {
-                return Collections.emptyList();
-            }
-        });
-    }
-
-    private CompletableFuture<List<TimescaleTsKvEntity>> switchAgregation(String key, long startTs, long endTs, long timeBucket, Aggregation aggregation, UUID entityId, UUID tenantId) {
-=======
     private CompletableFuture<List<TimescaleTsKvEntity>> switchAggregation(String key, long startTs, long endTs, long timeBucket, Aggregation aggregation, UUID entityId, UUID tenantId) {
->>>>>>> aa0fce86
         switch (aggregation) {
             case AVG:
                 return findAvg(key, startTs, endTs, timeBucket, entityId, tenantId);
