--- conflicted
+++ resolved
@@ -15,9 +15,6 @@
  */
 package org.thingsboard.server.dao.user;
 
-<<<<<<< HEAD
-=======
-import static org.thingsboard.server.dao.DaoUtil.convertDataList;
 import static org.thingsboard.server.dao.DaoUtil.getData;
 import static org.thingsboard.server.dao.service.Validator.validateId;
 import static org.thingsboard.server.dao.service.Validator.validatePageLink;
@@ -25,10 +22,8 @@
 
 import java.util.List;
 
-import com.google.common.base.Function;
 import com.google.common.util.concurrent.Futures;
 import com.google.common.util.concurrent.ListenableFuture;
->>>>>>> 3c43d039
 import lombok.extern.slf4j.Slf4j;
 import org.apache.commons.lang3.RandomStringUtils;
 import org.apache.commons.lang3.StringUtils;
@@ -93,8 +88,7 @@
     public ListenableFuture<User> findUserByIdAsync(UserId userId) {
         log.trace("Executing findUserByIdAsync [{}]", userId);
         validateId(userId, "Incorrect userId " + userId);
-        ListenableFuture<UserEntity> userEntity = userDao.findByIdAsync(userId.getId());
-        return Futures.transform(userEntity, (Function<? super UserEntity, ? extends User>) input -> getData(input));
+        return userDao.findByIdAsync(userId.getId());
     }
 
     @Override
