/**
 * Copyright © 2016-2020 The Thingsboard Authors
 *
 * Licensed under the Apache License, Version 2.0 (the "License");
 * you may not use this file except in compliance with the License.
 * You may obtain a copy of the License at
 *
 *     http://www.apache.org/licenses/LICENSE-2.0
 *
 * Unless required by applicable law or agreed to in writing, software
 * distributed under the License is distributed on an "AS IS" BASIS,
 * WITHOUT WARRANTIES OR CONDITIONS OF ANY KIND, either express or implied.
 * See the License for the specific language governing permissions and
 * limitations under the License.
 */
package org.thingsboard.server.dao.sql.tenant;

import org.springframework.beans.factory.annotation.Autowired;
import org.springframework.data.domain.PageRequest;
import org.springframework.data.repository.CrudRepository;
import org.springframework.stereotype.Component;
import org.thingsboard.server.common.data.Tenant;
import org.thingsboard.server.common.data.UUIDConverter;
import org.thingsboard.server.common.data.id.TenantId;
import org.thingsboard.server.common.data.page.PageData;
import org.thingsboard.server.common.data.page.PageLink;
import org.thingsboard.server.dao.DaoUtil;
import org.thingsboard.server.dao.model.sql.TenantEntity;
import org.thingsboard.server.dao.sql.JpaAbstractSearchTextDao;
import org.thingsboard.server.dao.tenant.TenantDao;
import org.thingsboard.server.dao.util.SqlDao;

import java.util.List;
import java.util.Objects;

import static org.thingsboard.server.dao.model.ModelConstants.NULL_UUID_STR;

/**
 * Created by Valerii Sosliuk on 4/30/2017.
 */
@Component
@SqlDao
public class JpaTenantDao extends JpaAbstractSearchTextDao<TenantEntity, Tenant> implements TenantDao {

    @Autowired
    private TenantRepository tenantRepository;

    @Override
    protected Class<TenantEntity> getEntityClass() {
        return TenantEntity.class;
    }

    @Override
    protected CrudRepository<TenantEntity, String> getCrudRepository() {
        return tenantRepository;
    }

    @Override
    public PageData<Tenant> findTenantsByRegion(TenantId tenantId, String region, PageLink pageLink) {
        return DaoUtil.toPageData(tenantRepository
                .findByRegionNextPage(
                        region,
                        Objects.toString(pageLink.getTextSearch(), ""),
<<<<<<< HEAD
                        DaoUtil.toPageable(pageLink)));
=======
                        pageLink.getIdOffset() == null ? NULL_UUID_STR : UUIDConverter.fromTimeUUID(pageLink.getIdOffset()),
                        PageRequest.of(0, pageLink.getLimit())));
>>>>>>> a7798390
    }
}<|MERGE_RESOLUTION|>--- conflicted
+++ resolved
@@ -16,11 +16,9 @@
 package org.thingsboard.server.dao.sql.tenant;
 
 import org.springframework.beans.factory.annotation.Autowired;
-import org.springframework.data.domain.PageRequest;
 import org.springframework.data.repository.CrudRepository;
 import org.springframework.stereotype.Component;
 import org.thingsboard.server.common.data.Tenant;
-import org.thingsboard.server.common.data.UUIDConverter;
 import org.thingsboard.server.common.data.id.TenantId;
 import org.thingsboard.server.common.data.page.PageData;
 import org.thingsboard.server.common.data.page.PageLink;
@@ -30,10 +28,8 @@
 import org.thingsboard.server.dao.tenant.TenantDao;
 import org.thingsboard.server.dao.util.SqlDao;
 
-import java.util.List;
 import java.util.Objects;
 
-import static org.thingsboard.server.dao.model.ModelConstants.NULL_UUID_STR;
 
 /**
  * Created by Valerii Sosliuk on 4/30/2017.
@@ -61,11 +57,6 @@
                 .findByRegionNextPage(
                         region,
                         Objects.toString(pageLink.getTextSearch(), ""),
-<<<<<<< HEAD
                         DaoUtil.toPageable(pageLink)));
-=======
-                        pageLink.getIdOffset() == null ? NULL_UUID_STR : UUIDConverter.fromTimeUUID(pageLink.getIdOffset()),
-                        PageRequest.of(0, pageLink.getLimit())));
->>>>>>> a7798390
     }
 }