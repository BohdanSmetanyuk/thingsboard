/**
 * Copyright © 2016-2020 The Thingsboard Authors
 *
 * Licensed under the Apache License, Version 2.0 (the "License");
 * you may not use this file except in compliance with the License.
 * You may obtain a copy of the License at
 *
 *     http://www.apache.org/licenses/LICENSE-2.0
 *
 * Unless required by applicable law or agreed to in writing, software
 * distributed under the License is distributed on an "AS IS" BASIS,
 * WITHOUT WARRANTIES OR CONDITIONS OF ANY KIND, either express or implied.
 * See the License for the specific language governing permissions and
 * limitations under the License.
 */
package org.thingsboard.rule.engine.mqtt;

import io.netty.buffer.Unpooled;
import io.netty.channel.EventLoopGroup;
import io.netty.channel.nio.NioEventLoopGroup;
import io.netty.handler.codec.mqtt.MqttQoS;
import io.netty.handler.ssl.SslContext;
import io.netty.handler.ssl.SslContextBuilder;
import io.netty.util.concurrent.Future;
import lombok.extern.slf4j.Slf4j;
import org.thingsboard.mqtt.MqttClient;
import org.thingsboard.mqtt.MqttClientConfig;
import org.thingsboard.mqtt.MqttConnectResult;
import org.springframework.util.StringUtils;
import org.thingsboard.rule.engine.api.util.TbNodeUtils;
import org.thingsboard.rule.engine.api.*;
import org.thingsboard.server.common.data.plugin.ComponentType;
import org.thingsboard.server.common.data.rule.RuleChainType;
import org.thingsboard.server.common.msg.TbMsg;
import org.thingsboard.server.common.msg.TbMsgMetaData;

import javax.net.ssl.SSLException;
import java.nio.charset.Charset;
import java.util.Optional;
import java.util.concurrent.ExecutionException;
import java.util.concurrent.TimeUnit;
import java.util.concurrent.TimeoutException;

@Slf4j
@RuleNode(
        type = ComponentType.EXTERNAL,
        name = "mqtt",
        configClazz = TbMqttNodeConfiguration.class,
        nodeDescription = "Publish messages to the MQTT broker",
        nodeDetails = "Will publish message payload to the MQTT broker with QoS <b>AT_LEAST_ONCE</b>.",
        uiResources = {"static/rulenode/rulenode-core-config.js"},
        configDirective = "tbActionNodeMqttConfig",
        icon = "call_split",
<<<<<<< HEAD
        ruleChainTypes = {RuleChainType.SYSTEM, RuleChainType.EDGE}
=======
        ruleChainTypes = {RuleChainType.CORE, RuleChainType.EDGE}
>>>>>>> f5ab5d7a
)
public class TbMqttNode implements TbNode {

    private static final Charset UTF8 = Charset.forName("UTF-8");

    private static final String ERROR = "error";

    private TbMqttNodeConfiguration config;

    private MqttClient mqttClient;

    @Override
    public void init(TbContext ctx, TbNodeConfiguration configuration) throws TbNodeException {
        try {
            this.config = TbNodeUtils.convert(configuration, TbMqttNodeConfiguration.class);
            this.mqttClient = initClient(ctx);
        } catch (Exception e) {
            throw new TbNodeException(e);
        }
    }

    @Override
    public void onMsg(TbContext ctx, TbMsg msg) {
        String topic = TbNodeUtils.processPattern(this.config.getTopicPattern(), msg.getMetaData());
        this.mqttClient.publish(topic, Unpooled.wrappedBuffer(msg.getData().getBytes(UTF8)), MqttQoS.AT_LEAST_ONCE)
                .addListener(future -> {
                    if (future.isSuccess()) {
                        ctx.tellSuccess(msg);
                    } else {
                        TbMsg next = processException(ctx, msg, future.cause());
                        ctx.tellFailure(next, future.cause());
                    }
                }
        );
    }

    private TbMsg processException(TbContext ctx, TbMsg origMsg, Throwable e) {
        TbMsgMetaData metaData = origMsg.getMetaData().copy();
        metaData.putValue(ERROR, e.getClass() + ": " + e.getMessage());
        return ctx.transformMsg(origMsg, origMsg.getType(), origMsg.getOriginator(), metaData, origMsg.getData());
    }

    @Override
    public void destroy() {
        if (this.mqttClient != null) {
            this.mqttClient.disconnect();
        }
    }

    private MqttClient initClient(TbContext ctx) throws Exception {
        Optional<SslContext> sslContextOpt = initSslContext();
        MqttClientConfig config = sslContextOpt.isPresent() ? new MqttClientConfig(sslContextOpt.get()) : new MqttClientConfig();
        if (!StringUtils.isEmpty(this.config.getClientId())) {
            config.setClientId(this.config.getClientId());
        }
        config.setCleanSession(this.config.isCleanSession());
        this.config.getCredentials().configure(config);
        MqttClient client = MqttClient.create(config, null);
        client.setEventLoop(ctx.getSharedEventLoop());
        Future<MqttConnectResult> connectFuture = client.connect(this.config.getHost(), this.config.getPort());
        MqttConnectResult result;
        try {
            result = connectFuture.get(this.config.getConnectTimeoutSec(), TimeUnit.SECONDS);
        } catch (TimeoutException ex) {
            connectFuture.cancel(true);
            client.disconnect();
            String hostPort = this.config.getHost() + ":" + this.config.getPort();
            throw new RuntimeException(String.format("Failed to connect to MQTT broker at %s.", hostPort));
        }
        if (!result.isSuccess()) {
            connectFuture.cancel(true);
            client.disconnect();
            String hostPort = this.config.getHost() + ":" + this.config.getPort();
            throw new RuntimeException(String.format("Failed to connect to MQTT broker at %s. Result code is: %s", hostPort, result.getReturnCode()));
        }
        return client;
    }

    private Optional<SslContext> initSslContext() throws SSLException {
        Optional<SslContext> result = this.config.getCredentials().initSslContext();
        if (this.config.isSsl() && !result.isPresent()) {
            result = Optional.of(SslContextBuilder.forClient().build());
        }
        return result;
    }

}<|MERGE_RESOLUTION|>--- conflicted
+++ resolved
@@ -51,11 +51,7 @@
         uiResources = {"static/rulenode/rulenode-core-config.js"},
         configDirective = "tbActionNodeMqttConfig",
         icon = "call_split",
-<<<<<<< HEAD
-        ruleChainTypes = {RuleChainType.SYSTEM, RuleChainType.EDGE}
-=======
         ruleChainTypes = {RuleChainType.CORE, RuleChainType.EDGE}
->>>>>>> f5ab5d7a
 )
 public class TbMqttNode implements TbNode {
 
