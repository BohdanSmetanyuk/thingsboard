--- conflicted
+++ resolved
@@ -223,19 +223,17 @@
                 "LOCKOUT": {
                     name: "audit-log.type-lockout"
                 },
-<<<<<<< HEAD
+                "ASSIGNED_FROM_TENANT": {
+                    name: "audit-log.type-assigned-from-tenant"
+                },
+                "ASSIGNED_TO_TENANT": {
+                    name: "audit-log.type-assigned-to-tenant"
+                },
                 "ASSIGNED_TO_EDGE": {
                     name: "audit-log.type-assigned-to-edge"
                 },
                 "UNASSIGNED_FROM_EDGE": {
                     name: "audit-log.type-unassigned-from-edge"
-=======
-                "ASSIGNED_FROM_TENANT": {
-                    name: "audit-log.type-assigned-from-tenant"
-                },
-                "ASSIGNED_TO_TENANT": {
-                    name: "audit-log.type-assigned-to-tenant"
->>>>>>> 3f9f6efc
                 }
             },
             auditLogActionStatus: {
