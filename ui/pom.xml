<!--

    Copyright © 2016-2020 The Thingsboard Authors

    Licensed under the Apache License, Version 2.0 (the "License");
    you may not use this file except in compliance with the License.
    You may obtain a copy of the License at

        http://www.apache.org/licenses/LICENSE-2.0

    Unless required by applicable law or agreed to in writing, software
    distributed under the License is distributed on an "AS IS" BASIS,
    WITHOUT WARRANTIES OR CONDITIONS OF ANY KIND, either express or implied.
    See the License for the specific language governing permissions and
    limitations under the License.

-->
<project xmlns="http://maven.apache.org/POM/4.0.0" xmlns:xsi="http://www.w3.org/2001/XMLSchema-instance"
    xsi:schemaLocation="http://maven.apache.org/POM/4.0.0 http://maven.apache.org/xsd/maven-4.0.0.xsd">
    <modelVersion>4.0.0</modelVersion>
    <parent>
        <groupId>org.thingsboard</groupId>
<<<<<<< HEAD
        <version>3.0.0-SNAPSHOT</version>
=======
        <version>2.5.0-SNAPSHOT</version>
>>>>>>> 9f0871af
        <artifactId>thingsboard</artifactId>
    </parent>
    <groupId>org.thingsboard</groupId>
    <artifactId>ui</artifactId>
    <packaging>jar</packaging>

    <name>Thingsboard Server UI</name>
    <url>https://thingsboard.io</url>

    <properties>
        <project.build.sourceEncoding>UTF-8</project.build.sourceEncoding>
        <main.dir>${basedir}/..</main.dir>
    </properties>

    <build>
        <resources>
            <resource>
                <directory>${project.build.directory}/generated-resources</directory>
            </resource>
        </resources>
        <plugins>
            <plugin>
                <groupId>com.github.eirslett</groupId>
                <artifactId>frontend-maven-plugin</artifactId>
                <version>1.0</version>
                <configuration>
                    <installDirectory>target</installDirectory>
                    <workingDirectory>${basedir}</workingDirectory>
                </configuration>
                <executions>
                    <execution>
                        <id>install node and npm</id>
                        <goals>
                            <goal>install-node-and-npm</goal>
                        </goals>
                        <configuration>
                            <nodeVersion>v10.16.0</nodeVersion>
                            <npmVersion>6.4.1</npmVersion>
                        </configuration>
                    </execution>
                    <execution>
                        <id>npm install</id>
                        <goals>
                            <goal>npm</goal>
                        </goals>
                        <configuration>
                            <arguments>install</arguments>
                        </configuration>
                    </execution>
                </executions>
            </plugin>
        </plugins>
    </build>
    <profiles>
        <profile>
            <id>npm-build</id>
            <activation>
                <activeByDefault>true</activeByDefault>
            </activation>
            <build>
                <plugins>
                    <plugin>
                        <groupId>com.github.eirslett</groupId>
                        <artifactId>frontend-maven-plugin</artifactId>
                        <version>1.0</version>
                        <configuration>
                            <installDirectory>target</installDirectory>
                            <workingDirectory>${basedir}</workingDirectory>
                        </configuration>
                        <executions>
                            <execution>
                                <id>npm build</id>
                                <goals>
                                    <goal>npm</goal>
                                </goals>
                                <configuration>
                                    <arguments>run build</arguments>
                                </configuration>
                            </execution>
                        </executions>
                    </plugin>
                </plugins>
            </build>
        </profile>
        <profile>
            <id>npm-start</id>
            <activation>
                <property>
                    <name>npm-start</name>
                </property>
            </activation>
            <build>
                <plugins>
                    <plugin>
                        <groupId>com.github.eirslett</groupId>
                        <artifactId>frontend-maven-plugin</artifactId>
                        <version>1.0</version>
                        <configuration>
                            <installDirectory>target</installDirectory>
                            <workingDirectory>${basedir}</workingDirectory>
                        </configuration>
                        <executions>
                            <execution>
                                <id>npm start</id>
                                <goals>
                                    <goal>npm</goal>
                                </goals>

                                <configuration>
                                    <arguments>start</arguments>
                                </configuration>
                            </execution>
                        </executions>
                    </plugin>
                </plugins>
            </build>
        </profile>
    </profiles>
</project><|MERGE_RESOLUTION|>--- conflicted
+++ resolved
@@ -20,11 +20,7 @@
     <modelVersion>4.0.0</modelVersion>
     <parent>
         <groupId>org.thingsboard</groupId>
-<<<<<<< HEAD
-        <version>3.0.0-SNAPSHOT</version>
-=======
         <version>2.5.0-SNAPSHOT</version>
->>>>>>> 9f0871af
         <artifactId>thingsboard</artifactId>
     </parent>
     <groupId>org.thingsboard</groupId>
