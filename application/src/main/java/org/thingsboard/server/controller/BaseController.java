/**
 * Copyright © 2016-2020 The Thingsboard Authors
 *
 * Licensed under the Apache License, Version 2.0 (the "License");
 * you may not use this file except in compliance with the License.
 * You may obtain a copy of the License at
 *
 *     http://www.apache.org/licenses/LICENSE-2.0
 *
 * Unless required by applicable law or agreed to in writing, software
 * distributed under the License is distributed on an "AS IS" BASIS,
 * WITHOUT WARRANTIES OR CONDITIONS OF ANY KIND, either express or implied.
 * See the License for the specific language governing permissions and
 * limitations under the License.
 */
package org.thingsboard.server.controller;

import com.datastax.driver.core.utils.UUIDs;
import com.fasterxml.jackson.databind.ObjectMapper;
import com.fasterxml.jackson.databind.node.ArrayNode;
import com.fasterxml.jackson.databind.node.ObjectNode;
import lombok.Getter;
import lombok.extern.slf4j.Slf4j;
import org.apache.commons.lang3.StringUtils;
import org.springframework.beans.factory.annotation.Autowired;
import org.springframework.beans.factory.annotation.Value;
import org.springframework.security.core.Authentication;
import org.springframework.security.core.context.SecurityContextHolder;
import org.springframework.web.bind.annotation.ExceptionHandler;
import org.thingsboard.server.actors.service.ActorService;
import org.thingsboard.server.common.data.*;
import org.thingsboard.server.common.data.alarm.Alarm;
import org.thingsboard.server.common.data.alarm.AlarmId;
import org.thingsboard.server.common.data.alarm.AlarmInfo;
import org.thingsboard.server.common.data.asset.Asset;
import org.thingsboard.server.common.data.asset.AssetInfo;
import org.thingsboard.server.common.data.audit.ActionType;
import org.thingsboard.server.common.data.edge.Edge;
import org.thingsboard.server.common.data.exception.ThingsboardErrorCode;
import org.thingsboard.server.common.data.exception.ThingsboardException;
import org.thingsboard.server.common.data.id.AssetId;
import org.thingsboard.server.common.data.id.CustomerId;
import org.thingsboard.server.common.data.id.DashboardId;
import org.thingsboard.server.common.data.id.DeviceId;
import org.thingsboard.server.common.data.id.EdgeId;
import org.thingsboard.server.common.data.id.EntityId;
import org.thingsboard.server.common.data.id.EntityIdFactory;
import org.thingsboard.server.common.data.id.EntityViewId;
import org.thingsboard.server.common.data.id.RuleChainId;
import org.thingsboard.server.common.data.id.RuleNodeId;
import org.thingsboard.server.common.data.id.TenantId;
import org.thingsboard.server.common.data.id.UserId;
import org.thingsboard.server.common.data.id.WidgetTypeId;
import org.thingsboard.server.common.data.id.WidgetsBundleId;
import org.thingsboard.server.common.data.kv.AttributeKvEntry;
import org.thingsboard.server.common.data.kv.DataType;
import org.thingsboard.server.common.data.page.PageLink;
import org.thingsboard.server.common.data.page.SortOrder;
import org.thingsboard.server.common.data.page.TimePageLink;
import org.thingsboard.server.common.data.plugin.ComponentDescriptor;
import org.thingsboard.server.common.data.plugin.ComponentType;
import org.thingsboard.server.common.data.rule.RuleChain;
import org.thingsboard.server.common.data.rule.RuleChainType;
import org.thingsboard.server.common.data.rule.RuleNode;
import org.thingsboard.server.common.data.widget.WidgetType;
import org.thingsboard.server.common.data.widget.WidgetsBundle;
import org.thingsboard.server.common.msg.TbMsg;
import org.thingsboard.server.common.msg.TbMsgDataType;
import org.thingsboard.server.common.msg.TbMsgMetaData;
import org.thingsboard.server.common.msg.cluster.SendToClusterMsg;
import org.thingsboard.server.common.msg.system.ServiceToRuleEngineMsg;
import org.thingsboard.server.dao.alarm.AlarmService;
import org.thingsboard.server.dao.asset.AssetService;
import org.thingsboard.server.dao.attributes.AttributesService;
import org.thingsboard.server.dao.audit.AuditLogService;
import org.thingsboard.server.dao.customer.CustomerService;
import org.thingsboard.server.dao.dashboard.DashboardService;
import org.thingsboard.server.dao.device.ClaimDevicesService;
import org.thingsboard.server.dao.device.DeviceCredentialsService;
import org.thingsboard.server.dao.device.DeviceService;
import org.thingsboard.server.dao.edge.EdgeService;
import org.thingsboard.server.dao.entityview.EntityViewService;
import org.thingsboard.server.dao.exception.DataValidationException;
import org.thingsboard.server.dao.exception.IncorrectParameterException;
import org.thingsboard.server.dao.model.ModelConstants;
import org.thingsboard.server.dao.relation.RelationService;
import org.thingsboard.server.dao.rule.RuleChainService;
import org.thingsboard.server.dao.tenant.TenantService;
import org.thingsboard.server.dao.user.UserService;
import org.thingsboard.server.dao.widget.WidgetTypeService;
import org.thingsboard.server.dao.widget.WidgetsBundleService;
import org.thingsboard.server.exception.ThingsboardErrorResponseHandler;
import org.thingsboard.server.service.component.ComponentDiscoveryService;
import org.thingsboard.server.service.security.model.SecurityUser;
import org.thingsboard.server.service.security.permission.AccessControlService;
import org.thingsboard.server.service.security.permission.Operation;
import org.thingsboard.server.service.security.permission.Resource;
import org.thingsboard.server.service.state.DeviceStateService;
import org.thingsboard.server.service.telemetry.TelemetrySubscriptionService;

import javax.mail.MessagingException;
import javax.servlet.http.HttpServletRequest;
import javax.servlet.http.HttpServletResponse;
import java.util.List;
import java.util.Optional;
import java.util.Set;
import java.util.UUID;

import static org.thingsboard.server.dao.service.Validator.validateId;

@Slf4j
public abstract class BaseController {

    public static final String INCORRECT_TENANT_ID = "Incorrect tenantId ";
    public static final String YOU_DON_T_HAVE_PERMISSION_TO_PERFORM_THIS_OPERATION = "You don't have permission to perform this operation!";

    private static final ObjectMapper json = new ObjectMapper();

    @Autowired
    private ThingsboardErrorResponseHandler errorResponseHandler;

    @Autowired
    protected AccessControlService accessControlService;

    @Autowired
    protected TenantService tenantService;

    @Autowired
    protected CustomerService customerService;

    @Autowired
    protected UserService userService;

    @Autowired
    protected DeviceService deviceService;

    @Autowired
    protected AssetService assetService;

    @Autowired
    protected AlarmService alarmService;

    @Autowired
    protected DeviceCredentialsService deviceCredentialsService;

    @Autowired
    protected WidgetsBundleService widgetsBundleService;

    @Autowired
    protected WidgetTypeService widgetTypeService;

    @Autowired
    protected DashboardService dashboardService;

    @Autowired
    protected ComponentDiscoveryService componentDescriptorService;

    @Autowired
    protected RuleChainService ruleChainService;

    @Autowired
    protected ActorService actorService;

    @Autowired
    protected RelationService relationService;

    @Autowired
    protected AuditLogService auditLogService;

    @Autowired
    protected DeviceStateService deviceStateService;

    @Autowired
    protected EntityViewService entityViewService;

    @Autowired
    protected TelemetrySubscriptionService tsSubService;

    @Autowired
    protected AttributesService attributesService;

    @Autowired
    protected ClaimDevicesService claimDevicesService;

    @Autowired
    protected EdgeService edgeService;

    @Value("${server.log_controller_error_stack_trace}")
    @Getter
    private boolean logControllerErrorStackTrace;


    @ExceptionHandler(ThingsboardException.class)
    public void handleThingsboardException(ThingsboardException ex, HttpServletResponse response) {
        errorResponseHandler.handle(ex, response);
    }

    ThingsboardException handleException(Exception exception) {
        return handleException(exception, true);
    }

    private ThingsboardException handleException(Exception exception, boolean logException) {
        if (logException && logControllerErrorStackTrace) {
            log.error("Error [{}]", exception.getMessage(), exception);
        }

        String cause = "";
        if (exception.getCause() != null) {
            cause = exception.getCause().getClass().getCanonicalName();
        }

        if (exception instanceof ThingsboardException) {
            return (ThingsboardException) exception;
        } else if (exception instanceof IllegalArgumentException || exception instanceof IncorrectParameterException
                || exception instanceof DataValidationException || cause.contains("IncorrectParameterException")) {
            return new ThingsboardException(exception.getMessage(), ThingsboardErrorCode.BAD_REQUEST_PARAMS);
        } else if (exception instanceof MessagingException) {
            return new ThingsboardException("Unable to send mail: " + exception.getMessage(), ThingsboardErrorCode.GENERAL);
        } else {
            return new ThingsboardException(exception.getMessage(), ThingsboardErrorCode.GENERAL);
        }
    }

    <T> T checkNotNull(T reference) throws ThingsboardException {
        if (reference == null) {
            throw new ThingsboardException("Requested item wasn't found!", ThingsboardErrorCode.ITEM_NOT_FOUND);
        }
        return reference;
    }

    <T> T checkNotNull(Optional<T> reference) throws ThingsboardException {
        if (reference.isPresent()) {
            return reference.get();
        } else {
            throw new ThingsboardException("Requested item wasn't found!", ThingsboardErrorCode.ITEM_NOT_FOUND);
        }
    }

    void checkParameter(String name, String param) throws ThingsboardException {
        if (StringUtils.isEmpty(param)) {
            throw new ThingsboardException("Parameter '" + name + "' can't be empty!", ThingsboardErrorCode.BAD_REQUEST_PARAMS);
        }
    }

    void checkArrayParameter(String name, String[] params) throws ThingsboardException {
        if (params == null || params.length == 0) {
            throw new ThingsboardException("Parameter '" + name + "' can't be empty!", ThingsboardErrorCode.BAD_REQUEST_PARAMS);
        } else {
            for (String param : params) {
                checkParameter(name, param);
            }
        }
    }

    UUID toUUID(String id) {
        return UUID.fromString(id);
    }

    PageLink createPageLink(int pageSize, int page, String textSearch, String sortProperty, String sortOrder) throws ThingsboardException {
        if (!StringUtils.isEmpty(sortProperty)) {
            SortOrder.Direction direction = SortOrder.Direction.ASC;
            if (!StringUtils.isEmpty(sortOrder)) {
                try {
                    direction = SortOrder.Direction.valueOf(sortOrder.toUpperCase());
                } catch (IllegalArgumentException e) {
                    throw new ThingsboardException("Unsupported sort order '" + sortOrder + "'! Only 'ASC' or 'DESC' types are allowed.", ThingsboardErrorCode.BAD_REQUEST_PARAMS);
                }
            }
            SortOrder sort = new SortOrder(sortProperty, direction);
            return new PageLink(pageSize, page, textSearch, sort);
        } else {
            return new PageLink(pageSize, page, textSearch);
        }
    }

    TimePageLink createTimePageLink(int pageSize, int page, String textSearch,
                                    String sortProperty, String sortOrder, Long startTime, Long endTime) throws ThingsboardException {
        PageLink pageLink = this.createPageLink(pageSize, page, textSearch, sortProperty, sortOrder);
        return new TimePageLink(pageLink, startTime, endTime);
    }

    protected SecurityUser getCurrentUser() throws ThingsboardException {
        Authentication authentication = SecurityContextHolder.getContext().getAuthentication();
        if (authentication != null && authentication.getPrincipal() instanceof SecurityUser) {
            return (SecurityUser) authentication.getPrincipal();
        } else {
            throw new ThingsboardException("You aren't authorized to perform this operation!", ThingsboardErrorCode.AUTHENTICATION);
        }
    }

    Tenant checkTenantId(TenantId tenantId, Operation operation) throws ThingsboardException {
        try {
            validateId(tenantId, INCORRECT_TENANT_ID + tenantId);
            Tenant tenant = tenantService.findTenantById(tenantId);
            checkNotNull(tenant);
            accessControlService.checkPermission(getCurrentUser(), Resource.TENANT, operation, tenantId, tenant);
            return tenant;
        } catch (Exception e) {
            throw handleException(e, false);
        }
    }

    protected TenantId getTenantId() throws ThingsboardException {
        return getCurrentUser().getTenantId();
    }

    Customer checkCustomerId(CustomerId customerId, Operation operation) throws ThingsboardException {
        try {
            validateId(customerId, "Incorrect customerId " + customerId);
            Customer customer = customerService.findCustomerById(getTenantId(), customerId);
            checkNotNull(customer);
            accessControlService.checkPermission(getCurrentUser(), Resource.CUSTOMER, operation, customerId, customer);
            return customer;
        } catch (Exception e) {
            throw handleException(e, false);
        }
    }

    User checkUserId(UserId userId, Operation operation) throws ThingsboardException {
        try {
            validateId(userId, "Incorrect userId " + userId);
            User user = userService.findUserById(getCurrentUser().getTenantId(), userId);
            checkNotNull(user);
            accessControlService.checkPermission(getCurrentUser(), Resource.USER, operation, userId, user);
            return user;
        } catch (Exception e) {
            throw handleException(e, false);
        }
    }

    protected void checkEntityId(EntityId entityId, Operation operation) throws ThingsboardException {
        try {
            checkNotNull(entityId);
            validateId(entityId.getId(), "Incorrect entityId " + entityId);
            switch (entityId.getEntityType()) {
                case DEVICE:
                    checkDeviceId(new DeviceId(entityId.getId()), operation);
                    return;
                case CUSTOMER:
                    checkCustomerId(new CustomerId(entityId.getId()), operation);
                    return;
                case TENANT:
                    checkTenantId(new TenantId(entityId.getId()), operation);
                    return;
                case RULE_CHAIN:
                    checkRuleChain(new RuleChainId(entityId.getId()), operation);
                    return;
                case RULE_NODE:
                    checkRuleNode(new RuleNodeId(entityId.getId()), operation);
                    return;
                case ASSET:
                    checkAssetId(new AssetId(entityId.getId()), operation);
                    return;
                case DASHBOARD:
                    checkDashboardId(new DashboardId(entityId.getId()), operation);
                    return;
                case USER:
                    checkUserId(new UserId(entityId.getId()), operation);
                    return;
                case ENTITY_VIEW:
                    checkEntityViewId(new EntityViewId(entityId.getId()), operation);
                    return;
                case EDGE:
                    checkEdgeId(new EdgeId(entityId.getId()), operation);
                    return;
                default:
                    throw new IllegalArgumentException("Unsupported entity type: " + entityId.getEntityType());
            }
        } catch (Exception e) {
            throw handleException(e, false);
        }
    }

    Device checkDeviceId(DeviceId deviceId, Operation operation) throws ThingsboardException {
        try {
            validateId(deviceId, "Incorrect deviceId " + deviceId);
            Device device = deviceService.findDeviceById(getCurrentUser().getTenantId(), deviceId);
            checkNotNull(device);
            accessControlService.checkPermission(getCurrentUser(), Resource.DEVICE, operation, deviceId, device);
            return device;
        } catch (Exception e) {
            throw handleException(e, false);
        }
    }

    DeviceInfo checkDeviceInfoId(DeviceId deviceId, Operation operation) throws ThingsboardException {
        try {
            validateId(deviceId, "Incorrect deviceId " + deviceId);
            DeviceInfo device = deviceService.findDeviceInfoById(getCurrentUser().getTenantId(), deviceId);
            checkNotNull(device);
            accessControlService.checkPermission(getCurrentUser(), Resource.DEVICE, operation, deviceId, device);
            return device;
        } catch (Exception e) {
            throw handleException(e, false);
        }
    }

    protected EntityView checkEntityViewId(EntityViewId entityViewId, Operation operation) throws ThingsboardException {
        try {
            validateId(entityViewId, "Incorrect entityViewId " + entityViewId);
            EntityView entityView = entityViewService.findEntityViewById(getCurrentUser().getTenantId(), entityViewId);
            checkNotNull(entityView);
            accessControlService.checkPermission(getCurrentUser(), Resource.ENTITY_VIEW, operation, entityViewId, entityView);
            return entityView;
        } catch (Exception e) {
            throw handleException(e, false);
        }
    }

    EntityViewInfo checkEntityViewInfoId(EntityViewId entityViewId, Operation operation) throws ThingsboardException {
        try {
            validateId(entityViewId, "Incorrect entityViewId " + entityViewId);
            EntityViewInfo entityView = entityViewService.findEntityViewInfoById(getCurrentUser().getTenantId(), entityViewId);
            checkNotNull(entityView);
            accessControlService.checkPermission(getCurrentUser(), Resource.ENTITY_VIEW, operation, entityViewId, entityView);
            return entityView;
        } catch (Exception e) {
            throw handleException(e, false);
        }
    }

    Asset checkAssetId(AssetId assetId, Operation operation) throws ThingsboardException {
        try {
            validateId(assetId, "Incorrect assetId " + assetId);
            Asset asset = assetService.findAssetById(getCurrentUser().getTenantId(), assetId);
            checkNotNull(asset);
            accessControlService.checkPermission(getCurrentUser(), Resource.ASSET, operation, assetId, asset);
            return asset;
        } catch (Exception e) {
            throw handleException(e, false);
        }
    }

    AssetInfo checkAssetInfoId(AssetId assetId, Operation operation) throws ThingsboardException {
        try {
            validateId(assetId, "Incorrect assetId " + assetId);
            AssetInfo asset = assetService.findAssetInfoById(getCurrentUser().getTenantId(), assetId);
            checkNotNull(asset);
            accessControlService.checkPermission(getCurrentUser(), Resource.ASSET, operation, assetId, asset);
            return asset;
        } catch (Exception e) {
            throw handleException(e, false);
        }
    }

    Alarm checkAlarmId(AlarmId alarmId, Operation operation) throws ThingsboardException {
        try {
            validateId(alarmId, "Incorrect alarmId " + alarmId);
            Alarm alarm = alarmService.findAlarmByIdAsync(getCurrentUser().getTenantId(), alarmId).get();
            checkNotNull(alarm);
            accessControlService.checkPermission(getCurrentUser(), Resource.ALARM, operation, alarmId, alarm);
            return alarm;
        } catch (Exception e) {
            throw handleException(e, false);
        }
    }

    AlarmInfo checkAlarmInfoId(AlarmId alarmId, Operation operation) throws ThingsboardException {
        try {
            validateId(alarmId, "Incorrect alarmId " + alarmId);
            AlarmInfo alarmInfo = alarmService.findAlarmInfoByIdAsync(getCurrentUser().getTenantId(), alarmId).get();
            checkNotNull(alarmInfo);
            accessControlService.checkPermission(getCurrentUser(), Resource.ALARM, operation, alarmId, alarmInfo);
            return alarmInfo;
        } catch (Exception e) {
            throw handleException(e, false);
        }
    }

    WidgetsBundle checkWidgetsBundleId(WidgetsBundleId widgetsBundleId, Operation operation) throws ThingsboardException {
        try {
            validateId(widgetsBundleId, "Incorrect widgetsBundleId " + widgetsBundleId);
            WidgetsBundle widgetsBundle = widgetsBundleService.findWidgetsBundleById(getCurrentUser().getTenantId(), widgetsBundleId);
            checkNotNull(widgetsBundle);
            accessControlService.checkPermission(getCurrentUser(), Resource.WIDGETS_BUNDLE, operation, widgetsBundleId, widgetsBundle);
            return widgetsBundle;
        } catch (Exception e) {
            throw handleException(e, false);
        }
    }

    WidgetType checkWidgetTypeId(WidgetTypeId widgetTypeId, Operation operation) throws ThingsboardException {
        try {
            validateId(widgetTypeId, "Incorrect widgetTypeId " + widgetTypeId);
            WidgetType widgetType = widgetTypeService.findWidgetTypeById(getCurrentUser().getTenantId(), widgetTypeId);
            checkNotNull(widgetType);
            accessControlService.checkPermission(getCurrentUser(), Resource.WIDGET_TYPE, operation, widgetTypeId, widgetType);
            return widgetType;
        } catch (Exception e) {
            throw handleException(e, false);
        }
    }

    Dashboard checkDashboardId(DashboardId dashboardId, Operation operation) throws ThingsboardException {
        try {
            validateId(dashboardId, "Incorrect dashboardId " + dashboardId);
            Dashboard dashboard = dashboardService.findDashboardById(getCurrentUser().getTenantId(), dashboardId);
            checkNotNull(dashboard);
            accessControlService.checkPermission(getCurrentUser(), Resource.DASHBOARD, operation, dashboardId, dashboard);
            return dashboard;
        } catch (Exception e) {
            throw handleException(e, false);
        }
    }

    Edge checkEdgeId(EdgeId edgeId, Operation operation) throws ThingsboardException {
        try {
            validateId(edgeId, "Incorrect edgeId " + edgeId);
            Edge edge = edgeService.findEdgeById(getTenantId(), edgeId);
            checkNotNull(edge);
            accessControlService.checkPermission(getCurrentUser(), Resource.EDGE, operation, edgeId, edge);
            return edge;
        } catch (Exception e) {
            throw handleException(e, false);
        }
    }

    DashboardInfo checkDashboardInfoId(DashboardId dashboardId, Operation operation) throws ThingsboardException {
        try {
            validateId(dashboardId, "Incorrect dashboardId " + dashboardId);
            DashboardInfo dashboardInfo = dashboardService.findDashboardInfoById(getCurrentUser().getTenantId(), dashboardId);
            checkNotNull(dashboardInfo);
            accessControlService.checkPermission(getCurrentUser(), Resource.DASHBOARD, operation, dashboardId, dashboardInfo);
            return dashboardInfo;
        } catch (Exception e) {
            throw handleException(e, false);
        }
    }

    List<ComponentDescriptor> checkComponentDescriptorsByTypes(Set<ComponentType> types, RuleChainType ruleChainType) throws ThingsboardException {
        try {
            log.debug("[{}] Lookup component descriptors", types);
            return componentDescriptorService.getComponents(types, ruleChainType);
        } catch (Exception e) {
            throw handleException(e, false);
        }
    }

    protected RuleChain checkRuleChain(RuleChainId ruleChainId, Operation operation) throws ThingsboardException {
        validateId(ruleChainId, "Incorrect ruleChainId " + ruleChainId);
        RuleChain ruleChain = ruleChainService.findRuleChainById(getCurrentUser().getTenantId(), ruleChainId);
        checkNotNull(ruleChain);
        accessControlService.checkPermission(getCurrentUser(), Resource.RULE_CHAIN, operation, ruleChainId, ruleChain);
        return ruleChain;
    }

    protected RuleNode checkRuleNode(RuleNodeId ruleNodeId, Operation operation) throws ThingsboardException {
        validateId(ruleNodeId, "Incorrect ruleNodeId " + ruleNodeId);
        RuleNode ruleNode = ruleChainService.findRuleNodeById(getTenantId(), ruleNodeId);
        checkNotNull(ruleNode);
        checkRuleChain(ruleNode.getRuleChainId(), operation);
        return ruleNode;
    }

<<<<<<< HEAD
    Edge checkEdgeId(EdgeId edgeId, Operation operation) throws ThingsboardException {
        try {
            validateId(edgeId, "Incorrect edgeId " + edgeId);
            Edge edge = edgeService.findEdgeById(getTenantId(), edgeId);
            checkNotNull(edge);
            accessControlService.checkPermission(getCurrentUser(), Resource.EDGE, operation, edgeId, edge);
            return edge;
        } catch (Exception e) {
            throw handleException(e, false);
        }
    }

=======
>>>>>>> bb95ce99
    protected String constructBaseUrl(HttpServletRequest request) {
        String scheme = request.getScheme();

        String forwardedProto = request.getHeader("x-forwarded-proto");
        if (forwardedProto != null) {
            scheme = forwardedProto;
        }

        int serverPort = request.getServerPort();
        if (request.getHeader("x-forwarded-port") != null) {
            try {
                serverPort = request.getIntHeader("x-forwarded-port");
            } catch (NumberFormatException e) {
            }
        } else if (forwardedProto != null) {
            switch (forwardedProto) {
                case "http":
                    serverPort = 80;
                    break;
                case "https":
                    serverPort = 443;
                    break;
            }
        }

        String baseUrl = String.format("%s://%s:%d",
                scheme,
                request.getServerName(),
                serverPort);
        return baseUrl;
    }

    protected <I extends EntityId> I emptyId(EntityType entityType) {
        return (I) EntityIdFactory.getByTypeAndUuid(entityType, ModelConstants.NULL_UUID);
    }

    protected <E extends HasName, I extends EntityId> void logEntityAction(I entityId, E entity, CustomerId customerId,
                                                                           ActionType actionType, Exception e, Object... additionalInfo) throws ThingsboardException {
        logEntityAction(getCurrentUser(), entityId, entity, customerId, actionType, e, additionalInfo);
    }

    protected <E extends HasName, I extends EntityId> void logEntityAction(User user, I entityId, E entity, CustomerId customerId,
                                                                           ActionType actionType, Exception e, Object... additionalInfo) throws ThingsboardException {
        if (customerId == null || customerId.isNullUid()) {
            customerId = user.getCustomerId();
        }
        if (e == null) {
            pushEntityActionToRuleEngine(entityId, entity, user, customerId, actionType, additionalInfo);
        }
        auditLogService.logEntityAction(user.getTenantId(), customerId, user.getId(), user.getName(), entityId, entity, actionType, e, additionalInfo);
    }


    public static Exception toException(Throwable error) {
        return error != null ? (Exception.class.isInstance(error) ? (Exception) error : new Exception(error)) : null;
    }

    private <E extends HasName, I extends EntityId> void pushEntityActionToRuleEngine(I entityId, E entity, User user, CustomerId customerId,
                                                                                      ActionType actionType, Object... additionalInfo) {
        String msgType = null;
        switch (actionType) {
            case ADDED:
                msgType = DataConstants.ENTITY_CREATED;
                break;
            case DELETED:
                msgType = DataConstants.ENTITY_DELETED;
                break;
            case UPDATED:
                msgType = DataConstants.ENTITY_UPDATED;
                break;
            case ASSIGNED_TO_CUSTOMER:
                msgType = DataConstants.ENTITY_ASSIGNED;
                break;
            case UNASSIGNED_FROM_CUSTOMER:
                msgType = DataConstants.ENTITY_UNASSIGNED;
                break;
            case ATTRIBUTES_UPDATED:
                msgType = DataConstants.ATTRIBUTES_UPDATED;
                break;
            case ATTRIBUTES_DELETED:
                msgType = DataConstants.ATTRIBUTES_DELETED;
                break;
            case ALARM_ACK:
                msgType = DataConstants.ALARM_ACK;
                break;
            case ALARM_CLEAR:
                msgType = DataConstants.ALARM_CLEAR;
                break;
            case ASSIGNED_TO_EDGE:
                msgType = DataConstants.ENTITY_ASSIGNED_TO_EDGE;
                break;
            case UNASSIGNED_FROM_EDGE:
                msgType = DataConstants.ENTITY_UNASSIGNED_FROM_EDGE;
                break;
        }
        if (!StringUtils.isEmpty(msgType)) {
            try {
                TbMsgMetaData metaData = new TbMsgMetaData();
                metaData.putValue("userId", user.getId().toString());
                metaData.putValue("userName", user.getName());
                if (customerId != null && !customerId.isNullUid()) {
                    metaData.putValue("customerId", customerId.toString());
                }
                if (actionType == ActionType.ASSIGNED_TO_CUSTOMER) {
                    String strCustomerId = extractParameter(String.class, 1, additionalInfo);
                    String strCustomerName = extractParameter(String.class, 2, additionalInfo);
                    metaData.putValue("assignedCustomerId", strCustomerId);
                    metaData.putValue("assignedCustomerName", strCustomerName);
                } else if (actionType == ActionType.UNASSIGNED_FROM_CUSTOMER) {
                    String strCustomerId = extractParameter(String.class, 1, additionalInfo);
                    String strCustomerName = extractParameter(String.class, 2, additionalInfo);
                    metaData.putValue("unassignedCustomerId", strCustomerId);
                    metaData.putValue("unassignedCustomerName", strCustomerName);
<<<<<<< HEAD
                } else if (actionType == ActionType.ASSIGNED_TO_EDGE) {
=======
                } if (actionType == ActionType.ASSIGNED_TO_EDGE) {
>>>>>>> bb95ce99
                    String strEdgeId = extractParameter(String.class, 1, additionalInfo);
                    metaData.putValue("assignedEdgeId", strEdgeId);
                } else if (actionType == ActionType.UNASSIGNED_FROM_EDGE) {
                    String strEdgeId = extractParameter(String.class, 1, additionalInfo);
                    metaData.putValue("unassignedEdgeId", strEdgeId);
                }
                ObjectNode entityNode;
                if (entity != null) {
                    entityNode = json.valueToTree(entity);
                    if (entityId.getEntityType() == EntityType.DASHBOARD) {
                        entityNode.put("configuration", "");
                    }
                } else {
                    entityNode = json.createObjectNode();
                    if (actionType == ActionType.ATTRIBUTES_UPDATED) {
                        String scope = extractParameter(String.class, 0, additionalInfo);
                        List<AttributeKvEntry> attributes = extractParameter(List.class, 1, additionalInfo);
                        metaData.putValue("scope", scope);
                        if (attributes != null) {
                            for (AttributeKvEntry attr : attributes) {
                                if (attr.getDataType() == DataType.BOOLEAN) {
                                    entityNode.put(attr.getKey(), attr.getBooleanValue().get());
                                } else if (attr.getDataType() == DataType.DOUBLE) {
                                    entityNode.put(attr.getKey(), attr.getDoubleValue().get());
                                } else if (attr.getDataType() == DataType.LONG) {
                                    entityNode.put(attr.getKey(), attr.getLongValue().get());
                                } else if (attr.getDataType() == DataType.JSON) {
                                    entityNode.set(attr.getKey(), json.readTree(attr.getJsonValue().get()));
                                } else {
                                    entityNode.put(attr.getKey(), attr.getValueAsString());
                                }
                            }
                        }
                    } else if (actionType == ActionType.ATTRIBUTES_DELETED) {
                        String scope = extractParameter(String.class, 0, additionalInfo);
                        List<String> keys = extractParameter(List.class, 1, additionalInfo);
                        metaData.putValue("scope", scope);
                        ArrayNode attrsArrayNode = entityNode.putArray("attributes");
                        if (keys != null) {
                            keys.forEach(attrsArrayNode::add);
                        }
                    }
                }
                TbMsg tbMsg = new TbMsg(UUIDs.timeBased(), msgType, entityId, metaData, TbMsgDataType.JSON
                        , json.writeValueAsString(entityNode)
                        , null, null, 0L);
                actorService.onMsg(new SendToClusterMsg(entityId, new ServiceToRuleEngineMsg(user.getTenantId(), tbMsg)));
            } catch (Exception e) {
                log.warn("[{}] Failed to push entity action to rule engine: {}", entityId, actionType, e);
            }
        }
    }

    private <T> T extractParameter(Class<T> clazz, int index, Object... additionalInfo) {
        T result = null;
        if (additionalInfo != null && additionalInfo.length > index) {
            Object paramObject = additionalInfo[index];
            if (clazz.isInstance(paramObject)) {
                result = clazz.cast(paramObject);
            }
        }
        return result;
    }


}<|MERGE_RESOLUTION|>--- conflicted
+++ resolved
@@ -552,21 +552,6 @@
         return ruleNode;
     }
 
-<<<<<<< HEAD
-    Edge checkEdgeId(EdgeId edgeId, Operation operation) throws ThingsboardException {
-        try {
-            validateId(edgeId, "Incorrect edgeId " + edgeId);
-            Edge edge = edgeService.findEdgeById(getTenantId(), edgeId);
-            checkNotNull(edge);
-            accessControlService.checkPermission(getCurrentUser(), Resource.EDGE, operation, edgeId, edge);
-            return edge;
-        } catch (Exception e) {
-            throw handleException(e, false);
-        }
-    }
-
-=======
->>>>>>> bb95ce99
     protected String constructBaseUrl(HttpServletRequest request) {
         String scheme = request.getScheme();
 
@@ -680,11 +665,7 @@
                     String strCustomerName = extractParameter(String.class, 2, additionalInfo);
                     metaData.putValue("unassignedCustomerId", strCustomerId);
                     metaData.putValue("unassignedCustomerName", strCustomerName);
-<<<<<<< HEAD
-                } else if (actionType == ActionType.ASSIGNED_TO_EDGE) {
-=======
                 } if (actionType == ActionType.ASSIGNED_TO_EDGE) {
->>>>>>> bb95ce99
                     String strEdgeId = extractParameter(String.class, 1, additionalInfo);
                     metaData.putValue("assignedEdgeId", strEdgeId);
                 } else if (actionType == ActionType.UNASSIGNED_FROM_EDGE) {
