/**
 * Copyright © 2016-2020 The Thingsboard Authors
 *
 * Licensed under the Apache License, Version 2.0 (the "License");
 * you may not use this file except in compliance with the License.
 * You may obtain a copy of the License at
 *
 *     http://www.apache.org/licenses/LICENSE-2.0
 *
 * Unless required by applicable law or agreed to in writing, software
 * distributed under the License is distributed on an "AS IS" BASIS,
 * WITHOUT WARRANTIES OR CONDITIONS OF ANY KIND, either express or implied.
 * See the License for the specific language governing permissions and
 * limitations under the License.
 */
package org.thingsboard.server.controller;

import com.fasterxml.jackson.core.JsonProcessingException;
import com.fasterxml.jackson.databind.ObjectMapper;
import com.fasterxml.jackson.databind.node.ArrayNode;
import com.fasterxml.jackson.databind.node.ObjectNode;
import lombok.Getter;
import lombok.extern.slf4j.Slf4j;
import org.apache.commons.lang3.StringUtils;
import org.springframework.beans.factory.annotation.Autowired;
import org.springframework.beans.factory.annotation.Value;
import org.springframework.security.core.Authentication;
import org.springframework.security.core.context.SecurityContextHolder;
import org.springframework.web.bind.annotation.ExceptionHandler;
import org.thingsboard.server.common.data.Customer;
import org.thingsboard.server.common.data.Dashboard;
import org.thingsboard.server.common.data.DashboardInfo;
import org.thingsboard.server.common.data.DataConstants;
import org.thingsboard.server.common.data.Device;
import org.thingsboard.server.common.data.EdgeUtils;
import org.thingsboard.server.common.data.EntityType;
import org.thingsboard.server.common.data.EntityView;
import org.thingsboard.server.common.data.HasName;
import org.thingsboard.server.common.data.HasTenantId;
import org.thingsboard.server.common.data.Tenant;
import org.thingsboard.server.common.data.User;
import org.thingsboard.server.common.data.alarm.Alarm;
import org.thingsboard.server.common.data.alarm.AlarmInfo;
import org.thingsboard.server.common.data.asset.Asset;
import org.thingsboard.server.common.data.audit.ActionType;
import org.thingsboard.server.common.data.edge.Edge;
import org.thingsboard.server.common.data.edge.EdgeEventType;
import org.thingsboard.server.common.data.exception.ThingsboardErrorCode;
import org.thingsboard.server.common.data.exception.ThingsboardException;
import org.thingsboard.server.common.data.id.AlarmId;
import org.thingsboard.server.common.data.id.AssetId;
import org.thingsboard.server.common.data.id.CustomerId;
import org.thingsboard.server.common.data.id.DashboardId;
import org.thingsboard.server.common.data.id.DeviceId;
import org.thingsboard.server.common.data.id.EdgeId;
import org.thingsboard.server.common.data.id.EntityId;
import org.thingsboard.server.common.data.id.EntityIdFactory;
import org.thingsboard.server.common.data.id.EntityViewId;
import org.thingsboard.server.common.data.id.RuleChainId;
import org.thingsboard.server.common.data.id.RuleNodeId;
import org.thingsboard.server.common.data.id.TenantId;
import org.thingsboard.server.common.data.id.UserId;
import org.thingsboard.server.common.data.id.WidgetTypeId;
import org.thingsboard.server.common.data.id.WidgetsBundleId;
import org.thingsboard.server.common.data.kv.AttributeKvEntry;
import org.thingsboard.server.common.data.kv.DataType;
import org.thingsboard.server.common.data.page.TextPageLink;
import org.thingsboard.server.common.data.page.TimePageLink;
import org.thingsboard.server.common.data.plugin.ComponentDescriptor;
import org.thingsboard.server.common.data.plugin.ComponentType;
import org.thingsboard.server.common.data.relation.EntityRelation;
import org.thingsboard.server.common.data.rule.RuleChain;
import org.thingsboard.server.common.data.rule.RuleChainType;
import org.thingsboard.server.common.data.rule.RuleNode;
import org.thingsboard.server.common.data.widget.WidgetType;
import org.thingsboard.server.common.data.widget.WidgetsBundle;
import org.thingsboard.server.common.msg.TbMsg;
import org.thingsboard.server.common.msg.TbMsgDataType;
import org.thingsboard.server.common.msg.TbMsgMetaData;
import org.thingsboard.server.dao.alarm.AlarmService;
import org.thingsboard.server.dao.asset.AssetService;
import org.thingsboard.server.dao.attributes.AttributesService;
import org.thingsboard.server.dao.audit.AuditLogService;
import org.thingsboard.server.dao.customer.CustomerService;
import org.thingsboard.server.dao.dashboard.DashboardService;
import org.thingsboard.server.dao.device.ClaimDevicesService;
import org.thingsboard.server.dao.device.DeviceCredentialsService;
import org.thingsboard.server.dao.device.DeviceService;
import org.thingsboard.server.dao.edge.EdgeService;
import org.thingsboard.server.dao.entityview.EntityViewService;
import org.thingsboard.server.dao.exception.DataValidationException;
import org.thingsboard.server.dao.exception.IncorrectParameterException;
import org.thingsboard.server.dao.model.ModelConstants;
import org.thingsboard.server.dao.relation.RelationService;
import org.thingsboard.server.dao.rule.RuleChainService;
import org.thingsboard.server.dao.tenant.TenantService;
import org.thingsboard.server.dao.user.UserService;
import org.thingsboard.server.dao.widget.WidgetTypeService;
import org.thingsboard.server.dao.widget.WidgetsBundleService;
import org.thingsboard.server.exception.ThingsboardErrorResponseHandler;
import org.thingsboard.server.gen.transport.TransportProtos;
import org.thingsboard.server.queue.discovery.PartitionService;
import org.thingsboard.server.queue.provider.TbQueueProducerProvider;
import org.thingsboard.server.queue.util.TbCoreComponent;
import org.thingsboard.server.service.component.ComponentDiscoveryService;
import org.thingsboard.server.service.edge.EdgeNotificationService;
import org.thingsboard.server.service.queue.TbClusterService;
import org.thingsboard.server.service.security.model.SecurityUser;
import org.thingsboard.server.service.security.permission.AccessControlService;
import org.thingsboard.server.service.security.permission.Operation;
import org.thingsboard.server.service.security.permission.Resource;
import org.thingsboard.server.service.state.DeviceStateService;
import org.thingsboard.server.service.telemetry.TelemetrySubscriptionService;

import javax.mail.MessagingException;
import javax.servlet.http.HttpServletResponse;
import java.util.List;
import java.util.Optional;
import java.util.Set;
import java.util.UUID;

import static org.thingsboard.server.dao.service.Validator.validateId;

@Slf4j
@TbCoreComponent
public abstract class BaseController {

    public static final String INCORRECT_TENANT_ID = "Incorrect tenantId ";
    public static final String YOU_DON_T_HAVE_PERMISSION_TO_PERFORM_THIS_OPERATION = "You don't have permission to perform this operation!";

    private static final ObjectMapper json = new ObjectMapper();

    @Autowired
    private ThingsboardErrorResponseHandler errorResponseHandler;

    @Autowired
    protected AccessControlService accessControlService;

    @Autowired
    protected TenantService tenantService;

    @Autowired
    protected CustomerService customerService;

    @Autowired
    protected UserService userService;

    @Autowired
    protected DeviceService deviceService;

    @Autowired
    protected AssetService assetService;

    @Autowired
    protected AlarmService alarmService;

    @Autowired
    protected DeviceCredentialsService deviceCredentialsService;

    @Autowired
    protected WidgetsBundleService widgetsBundleService;

    @Autowired
    protected WidgetTypeService widgetTypeService;

    @Autowired
    protected DashboardService dashboardService;

    @Autowired
    protected ComponentDiscoveryService componentDescriptorService;

    @Autowired
    protected RuleChainService ruleChainService;

    @Autowired
    protected TbClusterService tbClusterService;

    @Autowired
    protected RelationService relationService;

    @Autowired
    protected AuditLogService auditLogService;

    @Autowired
    protected DeviceStateService deviceStateService;

    @Autowired
    protected EntityViewService entityViewService;

    @Autowired
    protected TelemetrySubscriptionService tsSubService;

    @Autowired
    protected AttributesService attributesService;

    @Autowired
    protected ClaimDevicesService claimDevicesService;

    @Autowired
    protected PartitionService partitionService;

    @Autowired
    protected TbQueueProducerProvider producerProvider;

    @Autowired
    protected EdgeService edgeService;

    @Autowired
    protected EdgeNotificationService edgeNotificationService;

    @Value("${server.log_controller_error_stack_trace}")
    @Getter
    private boolean logControllerErrorStackTrace;


    @ExceptionHandler(ThingsboardException.class)
    public void handleThingsboardException(ThingsboardException ex, HttpServletResponse response) {
        errorResponseHandler.handle(ex, response);
    }

    ThingsboardException handleException(Exception exception) {
        return handleException(exception, true);
    }

    private ThingsboardException handleException(Exception exception, boolean logException) {
        if (logException && logControllerErrorStackTrace) {
            log.error("Error [{}]", exception.getMessage(), exception);
        }

        String cause = "";
        if (exception.getCause() != null) {
            cause = exception.getCause().getClass().getCanonicalName();
        }

        if (exception instanceof ThingsboardException) {
            return (ThingsboardException) exception;
        } else if (exception instanceof IllegalArgumentException || exception instanceof IncorrectParameterException
                || exception instanceof DataValidationException || cause.contains("IncorrectParameterException")) {
            return new ThingsboardException(exception.getMessage(), ThingsboardErrorCode.BAD_REQUEST_PARAMS);
        } else if (exception instanceof MessagingException) {
            return new ThingsboardException("Unable to send mail: " + exception.getMessage(), ThingsboardErrorCode.GENERAL);
        } else {
            return new ThingsboardException(exception.getMessage(), ThingsboardErrorCode.GENERAL);
        }
    }

    <T> T checkNotNull(T reference) throws ThingsboardException {
        if (reference == null) {
            throw new ThingsboardException("Requested item wasn't found!", ThingsboardErrorCode.ITEM_NOT_FOUND);
        }
        return reference;
    }

    <T> T checkNotNull(Optional<T> reference) throws ThingsboardException {
        if (reference.isPresent()) {
            return reference.get();
        } else {
            throw new ThingsboardException("Requested item wasn't found!", ThingsboardErrorCode.ITEM_NOT_FOUND);
        }
    }

    void checkParameter(String name, String param) throws ThingsboardException {
        if (StringUtils.isEmpty(param)) {
            throw new ThingsboardException("Parameter '" + name + "' can't be empty!", ThingsboardErrorCode.BAD_REQUEST_PARAMS);
        }
    }

    void checkArrayParameter(String name, String[] params) throws ThingsboardException {
        if (params == null || params.length == 0) {
            throw new ThingsboardException("Parameter '" + name + "' can't be empty!", ThingsboardErrorCode.BAD_REQUEST_PARAMS);
        } else {
            for (String param : params) {
                checkParameter(name, param);
            }
        }
    }

    UUID toUUID(String id) {
        return UUID.fromString(id);
    }

    TimePageLink createPageLink(int limit, Long startTime, Long endTime, boolean ascOrder, String idOffset) {
        UUID idOffsetUuid = null;
        if (StringUtils.isNotEmpty(idOffset)) {
            idOffsetUuid = toUUID(idOffset);
        }
        return new TimePageLink(limit, startTime, endTime, ascOrder, idOffsetUuid);
    }


    TextPageLink createPageLink(int limit, String textSearch, String idOffset, String textOffset) {
        UUID idOffsetUuid = null;
        if (StringUtils.isNotEmpty(idOffset)) {
            idOffsetUuid = toUUID(idOffset);
        }
        return new TextPageLink(limit, textSearch, idOffsetUuid, textOffset);
    }

    protected SecurityUser getCurrentUser() throws ThingsboardException {
        Authentication authentication = SecurityContextHolder.getContext().getAuthentication();
        if (authentication != null && authentication.getPrincipal() instanceof SecurityUser) {
            return (SecurityUser) authentication.getPrincipal();
        } else {
            throw new ThingsboardException("You aren't authorized to perform this operation!", ThingsboardErrorCode.AUTHENTICATION);
        }
    }

    Tenant checkTenantId(TenantId tenantId, Operation operation) throws ThingsboardException {
        try {
            validateId(tenantId, INCORRECT_TENANT_ID + tenantId);
            Tenant tenant = tenantService.findTenantById(tenantId);
            checkNotNull(tenant);
            accessControlService.checkPermission(getCurrentUser(), Resource.TENANT, operation, tenantId, tenant);
            return tenant;
        } catch (Exception e) {
            throw handleException(e, false);
        }
    }

    protected TenantId getTenantId() throws ThingsboardException {
        return getCurrentUser().getTenantId();
    }

    Customer checkCustomerId(CustomerId customerId, Operation operation) throws ThingsboardException {
        try {
            validateId(customerId, "Incorrect customerId " + customerId);
            Customer customer = customerService.findCustomerById(getTenantId(), customerId);
            checkNotNull(customer);
            accessControlService.checkPermission(getCurrentUser(), Resource.CUSTOMER, operation, customerId, customer);
            return customer;
        } catch (Exception e) {
            throw handleException(e, false);
        }
    }

    User checkUserId(UserId userId, Operation operation) throws ThingsboardException {
        try {
            validateId(userId, "Incorrect userId " + userId);
            User user = userService.findUserById(getCurrentUser().getTenantId(), userId);
            checkNotNull(user);
            accessControlService.checkPermission(getCurrentUser(), Resource.USER, operation, userId, user);
            return user;
        } catch (Exception e) {
            throw handleException(e, false);
        }
    }

    protected <I extends EntityId, T extends HasTenantId> void checkEntity(I entityId, T entity, Resource resource) throws ThingsboardException {
        if (entityId == null) {
            accessControlService
                    .checkPermission(getCurrentUser(), resource, Operation.CREATE, null, entity);
        } else {
            checkEntityId(entityId, Operation.WRITE);
        }
    }

    protected void checkEntityId(EntityId entityId, Operation operation) throws ThingsboardException {
        try {
            checkNotNull(entityId);
            validateId(entityId.getId(), "Incorrect entityId " + entityId);
            switch (entityId.getEntityType()) {
                case ALARM:
                    checkAlarmId(new AlarmId(entityId.getId()), operation);
                    return;
                case DEVICE:
                    checkDeviceId(new DeviceId(entityId.getId()), operation);
                    return;
                case CUSTOMER:
                    checkCustomerId(new CustomerId(entityId.getId()), operation);
                    return;
                case TENANT:
                    checkTenantId(new TenantId(entityId.getId()), operation);
                    return;
                case RULE_CHAIN:
                    checkRuleChain(new RuleChainId(entityId.getId()), operation);
                    return;
                case RULE_NODE:
                    checkRuleNode(new RuleNodeId(entityId.getId()), operation);
                    return;
                case ASSET:
                    checkAssetId(new AssetId(entityId.getId()), operation);
                    return;
                case DASHBOARD:
                    checkDashboardId(new DashboardId(entityId.getId()), operation);
                    return;
                case USER:
                    checkUserId(new UserId(entityId.getId()), operation);
                    return;
                case ENTITY_VIEW:
                    checkEntityViewId(new EntityViewId(entityId.getId()), operation);
                    return;
                case EDGE:
                    checkEdgeId(new EdgeId(entityId.getId()), operation);
                    return;
                case WIDGETS_BUNDLE:
                    checkWidgetsBundleId(new WidgetsBundleId(entityId.getId()), operation);
                    return;
                case WIDGET_TYPE:
                    checkWidgetTypeId(new WidgetTypeId(entityId.getId()), operation);
                    return;
                default:
                    throw new IllegalArgumentException("Unsupported entity type: " + entityId.getEntityType());
            }
        } catch (Exception e) {
            throw handleException(e, false);
        }
    }

    Device checkDeviceId(DeviceId deviceId, Operation operation) throws ThingsboardException {
        try {
            validateId(deviceId, "Incorrect deviceId " + deviceId);
            Device device = deviceService.findDeviceById(getCurrentUser().getTenantId(), deviceId);
            checkNotNull(device);
            accessControlService.checkPermission(getCurrentUser(), Resource.DEVICE, operation, deviceId, device);
            return device;
        } catch (Exception e) {
            throw handleException(e, false);
        }
    }

    protected EntityView checkEntityViewId(EntityViewId entityViewId, Operation operation) throws ThingsboardException {
        try {
            validateId(entityViewId, "Incorrect entityViewId " + entityViewId);
            EntityView entityView = entityViewService.findEntityViewById(getCurrentUser().getTenantId(), entityViewId);
            checkNotNull(entityView);
            accessControlService.checkPermission(getCurrentUser(), Resource.ENTITY_VIEW, operation, entityViewId, entityView);
            return entityView;
        } catch (Exception e) {
            throw handleException(e, false);
        }
    }

    Asset checkAssetId(AssetId assetId, Operation operation) throws ThingsboardException {
        try {
            validateId(assetId, "Incorrect assetId " + assetId);
            Asset asset = assetService.findAssetById(getCurrentUser().getTenantId(), assetId);
            checkNotNull(asset);
            accessControlService.checkPermission(getCurrentUser(), Resource.ASSET, operation, assetId, asset);
            return asset;
        } catch (Exception e) {
            throw handleException(e, false);
        }
    }

    Alarm checkAlarmId(AlarmId alarmId, Operation operation) throws ThingsboardException {
        try {
            validateId(alarmId, "Incorrect alarmId " + alarmId);
            Alarm alarm = alarmService.findAlarmByIdAsync(getCurrentUser().getTenantId(), alarmId).get();
            checkNotNull(alarm);
            accessControlService.checkPermission(getCurrentUser(), Resource.ALARM, operation, alarmId, alarm);
            return alarm;
        } catch (Exception e) {
            throw handleException(e, false);
        }
    }

    AlarmInfo checkAlarmInfoId(AlarmId alarmId, Operation operation) throws ThingsboardException {
        try {
            validateId(alarmId, "Incorrect alarmId " + alarmId);
            AlarmInfo alarmInfo = alarmService.findAlarmInfoByIdAsync(getCurrentUser().getTenantId(), alarmId).get();
            checkNotNull(alarmInfo);
            accessControlService.checkPermission(getCurrentUser(), Resource.ALARM, operation, alarmId, alarmInfo);
            return alarmInfo;
        } catch (Exception e) {
            throw handleException(e, false);
        }
    }

    WidgetsBundle checkWidgetsBundleId(WidgetsBundleId widgetsBundleId, Operation operation) throws ThingsboardException {
        try {
            validateId(widgetsBundleId, "Incorrect widgetsBundleId " + widgetsBundleId);
            WidgetsBundle widgetsBundle = widgetsBundleService.findWidgetsBundleById(getCurrentUser().getTenantId(), widgetsBundleId);
            checkNotNull(widgetsBundle);
            accessControlService.checkPermission(getCurrentUser(), Resource.WIDGETS_BUNDLE, operation, widgetsBundleId, widgetsBundle);
            return widgetsBundle;
        } catch (Exception e) {
            throw handleException(e, false);
        }
    }

    WidgetType checkWidgetTypeId(WidgetTypeId widgetTypeId, Operation operation) throws ThingsboardException {
        try {
            validateId(widgetTypeId, "Incorrect widgetTypeId " + widgetTypeId);
            WidgetType widgetType = widgetTypeService.findWidgetTypeById(getCurrentUser().getTenantId(), widgetTypeId);
            checkNotNull(widgetType);
            accessControlService.checkPermission(getCurrentUser(), Resource.WIDGET_TYPE, operation, widgetTypeId, widgetType);
            return widgetType;
        } catch (Exception e) {
            throw handleException(e, false);
        }
    }

    Dashboard checkDashboardId(DashboardId dashboardId, Operation operation) throws ThingsboardException {
        try {
            validateId(dashboardId, "Incorrect dashboardId " + dashboardId);
            Dashboard dashboard = dashboardService.findDashboardById(getCurrentUser().getTenantId(), dashboardId);
            checkNotNull(dashboard);
            accessControlService.checkPermission(getCurrentUser(), Resource.DASHBOARD, operation, dashboardId, dashboard);
            return dashboard;
        } catch (Exception e) {
            throw handleException(e, false);
        }
    }

    Edge checkEdgeId(EdgeId edgeId, Operation operation) throws ThingsboardException {
        try {
            validateId(edgeId, "Incorrect edgeId " + edgeId);
            Edge edge = edgeService.findEdgeById(getTenantId(), edgeId);
            checkNotNull(edge);
            accessControlService.checkPermission(getCurrentUser(), Resource.EDGE, operation, edgeId, edge);
            return edge;
        } catch (Exception e) {
            throw handleException(e, false);
        }
    }

    DashboardInfo checkDashboardInfoId(DashboardId dashboardId, Operation operation) throws ThingsboardException {
        try {
            validateId(dashboardId, "Incorrect dashboardId " + dashboardId);
            DashboardInfo dashboardInfo = dashboardService.findDashboardInfoById(getCurrentUser().getTenantId(), dashboardId);
            checkNotNull(dashboardInfo);
            accessControlService.checkPermission(getCurrentUser(), Resource.DASHBOARD, operation, dashboardId, dashboardInfo);
            return dashboardInfo;
        } catch (Exception e) {
            throw handleException(e, false);
        }
    }

    ComponentDescriptor checkComponentDescriptorByClazz(String clazz) throws ThingsboardException {
        try {
            log.debug("[{}] Lookup component descriptor", clazz);
            return checkNotNull(componentDescriptorService.getComponent(clazz));
        } catch (Exception e) {
            throw handleException(e, false);
        }
    }

    List<ComponentDescriptor> checkComponentDescriptorsByType(ComponentType type, RuleChainType ruleChainType) throws ThingsboardException {
        try {
            log.debug("[{}] Lookup component descriptors", type);
            return componentDescriptorService.getComponents(type, ruleChainType);
        } catch (Exception e) {
            throw handleException(e, false);
        }
    }

    List<ComponentDescriptor> checkComponentDescriptorsByTypes(Set<ComponentType> types, RuleChainType ruleChainType) throws ThingsboardException {
        try {
            log.debug("[{}] Lookup component descriptors", types);
            return componentDescriptorService.getComponents(types, ruleChainType);
        } catch (Exception e) {
            throw handleException(e, false);
        }
    }

    protected RuleChain checkRuleChain(RuleChainId ruleChainId, Operation operation) throws ThingsboardException {
        validateId(ruleChainId, "Incorrect ruleChainId " + ruleChainId);
        RuleChain ruleChain = ruleChainService.findRuleChainById(getCurrentUser().getTenantId(), ruleChainId);
        checkNotNull(ruleChain);
        accessControlService.checkPermission(getCurrentUser(), Resource.RULE_CHAIN, operation, ruleChainId, ruleChain);
        return ruleChain;
    }

    protected RuleNode checkRuleNode(RuleNodeId ruleNodeId, Operation operation) throws ThingsboardException {
        validateId(ruleNodeId, "Incorrect ruleNodeId " + ruleNodeId);
        RuleNode ruleNode = ruleChainService.findRuleNodeById(getTenantId(), ruleNodeId);
        checkNotNull(ruleNode);
        checkRuleChain(ruleNode.getRuleChainId(), operation);
        return ruleNode;
    }

    protected <I extends EntityId> I emptyId(EntityType entityType) {
        return (I) EntityIdFactory.getByTypeAndUuid(entityType, ModelConstants.NULL_UUID);
    }

    protected <E extends HasName, I extends EntityId> void logEntityAction(I entityId, E entity, CustomerId customerId,
                                                                           ActionType actionType, Exception e, Object... additionalInfo) throws ThingsboardException {
        logEntityAction(getCurrentUser(), entityId, entity, customerId, actionType, e, additionalInfo);
    }

    protected <E extends HasName, I extends EntityId> void logEntityAction(User user, I entityId, E entity, CustomerId customerId,
                                                                           ActionType actionType, Exception e, Object... additionalInfo) throws ThingsboardException {
        if (customerId == null || customerId.isNullUid()) {
            customerId = user.getCustomerId();
        }
        if (e == null) {
            pushEntityActionToRuleEngine(entityId, entity, user, customerId, actionType, additionalInfo);
        }
        auditLogService.logEntityAction(user.getTenantId(), customerId, user.getId(), user.getName(), entityId, entity, actionType, e, additionalInfo);
    }


    public static Exception toException(Throwable error) {
        return error != null ? (Exception.class.isInstance(error) ? (Exception) error : new Exception(error)) : null;
    }

    private <E extends HasName, I extends EntityId> void pushEntityActionToRuleEngine(I entityId, E entity, User user, CustomerId customerId,
                                                                                      ActionType actionType, Object... additionalInfo) {
        String msgType = null;
        switch (actionType) {
            case ADDED:
                msgType = DataConstants.ENTITY_CREATED;
                break;
            case DELETED:
                msgType = DataConstants.ENTITY_DELETED;
                break;
            case UPDATED:
                msgType = DataConstants.ENTITY_UPDATED;
                break;
            case ASSIGNED_TO_CUSTOMER:
                msgType = DataConstants.ENTITY_ASSIGNED;
                break;
            case UNASSIGNED_FROM_CUSTOMER:
                msgType = DataConstants.ENTITY_UNASSIGNED;
                break;
            case ATTRIBUTES_UPDATED:
                msgType = DataConstants.ATTRIBUTES_UPDATED;
                break;
            case ATTRIBUTES_DELETED:
                msgType = DataConstants.ATTRIBUTES_DELETED;
                break;
            case ALARM_ACK:
                msgType = DataConstants.ALARM_ACK;
                break;
            case ALARM_CLEAR:
                msgType = DataConstants.ALARM_CLEAR;
                break;
<<<<<<< HEAD
            case ASSIGNED_TO_EDGE:
                msgType = DataConstants.ENTITY_ASSIGNED_TO_EDGE;
                break;
            case UNASSIGNED_FROM_EDGE:
                msgType = DataConstants.ENTITY_UNASSIGNED_FROM_EDGE;
=======
            case ASSIGNED_FROM_TENANT:
                msgType = DataConstants.ENTITY_ASSIGNED_FROM_TENANT;
                break;
            case ASSIGNED_TO_TENANT:
                msgType = DataConstants.ENTITY_ASSIGNED_TO_TENANT;
>>>>>>> 3f9f6efc
                break;
        }
        if (!StringUtils.isEmpty(msgType)) {
            try {
                TbMsgMetaData metaData = new TbMsgMetaData();
                metaData.putValue("userId", user.getId().toString());
                metaData.putValue("userName", user.getName());
                if (customerId != null && !customerId.isNullUid()) {
                    metaData.putValue("customerId", customerId.toString());
                }
                if (actionType == ActionType.ASSIGNED_TO_CUSTOMER) {
                    String strCustomerId = extractParameter(String.class, 1, additionalInfo);
                    String strCustomerName = extractParameter(String.class, 2, additionalInfo);
                    metaData.putValue("assignedCustomerId", strCustomerId);
                    metaData.putValue("assignedCustomerName", strCustomerName);
                } else if (actionType == ActionType.UNASSIGNED_FROM_CUSTOMER) {
                    String strCustomerId = extractParameter(String.class, 1, additionalInfo);
                    String strCustomerName = extractParameter(String.class, 2, additionalInfo);
                    metaData.putValue("unassignedCustomerId", strCustomerId);
                    metaData.putValue("unassignedCustomerName", strCustomerName);
<<<<<<< HEAD
                } if (actionType == ActionType.ASSIGNED_TO_EDGE) {
                    String strEdgeId = extractParameter(String.class, 1, additionalInfo);
                    metaData.putValue("assignedEdgeId", strEdgeId);
                } else if (actionType == ActionType.UNASSIGNED_FROM_EDGE) {
                    String strEdgeId = extractParameter(String.class, 1, additionalInfo);
                    metaData.putValue("unassignedEdgeId", strEdgeId);
=======
                } else if (actionType == ActionType.ASSIGNED_FROM_TENANT) {
                    String strTenantId = extractParameter(String.class, 0, additionalInfo);
                    String strTenantName = extractParameter(String.class, 1, additionalInfo);
                    metaData.putValue("assignedFromTenantId", strTenantId);
                    metaData.putValue("assignedFromTenantName", strTenantName);
                } else if (actionType == ActionType.ASSIGNED_TO_TENANT) {
                    String strTenantId = extractParameter(String.class, 0, additionalInfo);
                    String strTenantName = extractParameter(String.class, 1, additionalInfo);
                    metaData.putValue("assignedToTenantId", strTenantId);
                    metaData.putValue("assignedToTenantName", strTenantName);
>>>>>>> 3f9f6efc
                }
                ObjectNode entityNode;
                if (entity != null) {
                    entityNode = json.valueToTree(entity);
                    if (entityId.getEntityType() == EntityType.DASHBOARD) {
                        entityNode.put("configuration", "");
                    }
                } else {
                    entityNode = json.createObjectNode();
                    if (actionType == ActionType.ATTRIBUTES_UPDATED) {
                        String scope = extractParameter(String.class, 0, additionalInfo);
                        List<AttributeKvEntry> attributes = extractParameter(List.class, 1, additionalInfo);
                        metaData.putValue("scope", scope);
                        if (attributes != null) {
                            for (AttributeKvEntry attr : attributes) {
                                if (attr.getDataType() == DataType.BOOLEAN) {
                                    entityNode.put(attr.getKey(), attr.getBooleanValue().get());
                                } else if (attr.getDataType() == DataType.DOUBLE) {
                                    entityNode.put(attr.getKey(), attr.getDoubleValue().get());
                                } else if (attr.getDataType() == DataType.LONG) {
                                    entityNode.put(attr.getKey(), attr.getLongValue().get());
                                } else if (attr.getDataType() == DataType.JSON) {
                                    entityNode.set(attr.getKey(), json.readTree(attr.getJsonValue().get()));
                                } else {
                                    entityNode.put(attr.getKey(), attr.getValueAsString());
                                }
                            }
                        }
                    } else if (actionType == ActionType.ATTRIBUTES_DELETED) {
                        String scope = extractParameter(String.class, 0, additionalInfo);
                        List<String> keys = extractParameter(List.class, 1, additionalInfo);
                        metaData.putValue("scope", scope);
                        ArrayNode attrsArrayNode = entityNode.putArray("attributes");
                        if (keys != null) {
                            keys.forEach(attrsArrayNode::add);
                        }
                    }
                }
                TbMsg tbMsg = TbMsg.newMsg(msgType, entityId, metaData, TbMsgDataType.JSON, json.writeValueAsString(entityNode));
                TenantId tenantId = user.getTenantId();
                if (tenantId.isNullUid()) {
                    if (entity instanceof HasTenantId) {
                        tenantId = ((HasTenantId) entity).getTenantId();
                    }
                }
                tbClusterService.pushMsgToRuleEngine(tenantId, entityId, tbMsg, null);
            } catch (Exception e) {
                log.warn("[{}] Failed to push entity action to rule engine: {}", entityId, actionType, e);
            }
        }
    }

    private <T> T extractParameter(Class<T> clazz, int index, Object... additionalInfo) {
        T result = null;
        if (additionalInfo != null && additionalInfo.length > index) {
            Object paramObject = additionalInfo[index];
            if (clazz.isInstance(paramObject)) {
                result = clazz.cast(paramObject);
            }
        }
        return result;
    }

<<<<<<< HEAD
    protected void sendNotificationMsgToEdgeService(TenantId tenantId, EdgeId edgeId, CustomerId customerId, ActionType edgeEventAction) {
        try {
            sendNotificationMsgToEdgeService(tenantId, edgeId, null, json.writeValueAsString(customerId), EdgeEventType.EDGE, edgeEventAction);
        } catch (Exception e) {
            log.warn("Failed to push assign/unassign to/from customer to core: {}", customerId, e);
        }
    }

    protected void sendNotificationMsgToEdgeService(TenantId tenantId, EntityId entityId, CustomerId customerId, ActionType edgeEventAction) {
        EdgeEventType edgeEventType = EdgeUtils.getEdgeEventTypeByEntityType(entityId.getEntityType());
        try {
            if (edgeEventType != null) {
                sendNotificationMsgToEdgeService(tenantId, null, entityId, json.writeValueAsString(customerId), edgeEventType, edgeEventAction);
            }
        } catch (Exception e) {
            log.warn("Failed to push assign/unassign to/from customer to core: {}", customerId, e);
        }
    }

    protected void sendNotificationMsgToEdgeService(TenantId tenantId, EntityRelation relation, ActionType edgeEventAction) {
        try {
            if (!relation.getFrom().getEntityType().equals(EntityType.EDGE) &&
                    !relation.getTo().getEntityType().equals(EntityType.EDGE)) {
                sendNotificationMsgToEdgeService(tenantId, null, null, json.writeValueAsString(relation), EdgeEventType.RELATION, edgeEventAction);
            }
        } catch (Exception e) {
            log.warn("Failed to push relation to core: {}", relation, e);
        }
    }

    protected void sendNotificationMsgToEdgeService(TenantId tenantId, EntityId entityId, ActionType edgeEventAction) {
        sendNotificationMsgToEdgeService(tenantId, null, entityId, edgeEventAction);
    }

    protected void sendNotificationMsgToEdgeService(TenantId tenantId, EdgeId edgeId, EntityId entityId, ActionType edgeEventAction) {
        EdgeEventType edgeEventType = EdgeUtils.getEdgeEventTypeByEntityType(entityId.getEntityType());
        if (edgeEventType != null) {
            sendNotificationMsgToEdgeService(tenantId, edgeId, entityId, null, edgeEventType, edgeEventAction);
        }
    }

    private void sendNotificationMsgToEdgeService(TenantId tenantId, EdgeId edgeId, EntityId entityId, String entityBody, EdgeEventType edgeEventType, ActionType edgeEventAction) {
        TransportProtos.EdgeNotificationMsgProto.Builder builder = TransportProtos.EdgeNotificationMsgProto.newBuilder();
        builder.setTenantIdMSB(tenantId.getId().getMostSignificantBits());
        builder.setTenantIdLSB(tenantId.getId().getLeastSignificantBits());
        builder.setEdgeEventType(edgeEventType.name());
        builder.setEdgeEventAction(edgeEventAction.name());
        if (entityId != null) {
            builder.setEntityIdMSB(entityId.getId().getMostSignificantBits());
            builder.setEntityIdLSB(entityId.getId().getLeastSignificantBits());
            builder.setEntityType(entityId.getEntityType().name());
        }
        if (edgeId != null) {
            builder.setEdgeIdMSB(edgeId.getId().getMostSignificantBits());
            builder.setEdgeIdLSB(edgeId.getId().getLeastSignificantBits());
        }
        if (entityBody != null) {
            builder.setEntityBody(entityBody);
        }
        TransportProtos.EdgeNotificationMsgProto msg = builder.build();
        tbClusterService.pushMsgToCore(tenantId, entityId != null ? entityId : tenantId,
                TransportProtos.ToCoreMsg.newBuilder().setEdgeNotificationMsg(msg).build(), null);
=======
    protected <E extends HasName> String entityToStr(E entity) {
        try {
            return json.writeValueAsString(json.valueToTree(entity));
        } catch (JsonProcessingException e) {
            log.warn("[{}] Failed to convert entity to string!", entity, e);
        }
        return null;
>>>>>>> 3f9f6efc
    }

}<|MERGE_RESOLUTION|>--- conflicted
+++ resolved
@@ -625,19 +625,17 @@
             case ALARM_CLEAR:
                 msgType = DataConstants.ALARM_CLEAR;
                 break;
-<<<<<<< HEAD
+            case ASSIGNED_FROM_TENANT:
+                msgType = DataConstants.ENTITY_ASSIGNED_FROM_TENANT;
+                break;
+            case ASSIGNED_TO_TENANT:
+                msgType = DataConstants.ENTITY_ASSIGNED_TO_TENANT;
+                break;
             case ASSIGNED_TO_EDGE:
                 msgType = DataConstants.ENTITY_ASSIGNED_TO_EDGE;
                 break;
             case UNASSIGNED_FROM_EDGE:
                 msgType = DataConstants.ENTITY_UNASSIGNED_FROM_EDGE;
-=======
-            case ASSIGNED_FROM_TENANT:
-                msgType = DataConstants.ENTITY_ASSIGNED_FROM_TENANT;
-                break;
-            case ASSIGNED_TO_TENANT:
-                msgType = DataConstants.ENTITY_ASSIGNED_TO_TENANT;
->>>>>>> 3f9f6efc
                 break;
         }
         if (!StringUtils.isEmpty(msgType)) {
@@ -658,14 +656,6 @@
                     String strCustomerName = extractParameter(String.class, 2, additionalInfo);
                     metaData.putValue("unassignedCustomerId", strCustomerId);
                     metaData.putValue("unassignedCustomerName", strCustomerName);
-<<<<<<< HEAD
-                } if (actionType == ActionType.ASSIGNED_TO_EDGE) {
-                    String strEdgeId = extractParameter(String.class, 1, additionalInfo);
-                    metaData.putValue("assignedEdgeId", strEdgeId);
-                } else if (actionType == ActionType.UNASSIGNED_FROM_EDGE) {
-                    String strEdgeId = extractParameter(String.class, 1, additionalInfo);
-                    metaData.putValue("unassignedEdgeId", strEdgeId);
-=======
                 } else if (actionType == ActionType.ASSIGNED_FROM_TENANT) {
                     String strTenantId = extractParameter(String.class, 0, additionalInfo);
                     String strTenantName = extractParameter(String.class, 1, additionalInfo);
@@ -676,7 +666,12 @@
                     String strTenantName = extractParameter(String.class, 1, additionalInfo);
                     metaData.putValue("assignedToTenantId", strTenantId);
                     metaData.putValue("assignedToTenantName", strTenantName);
->>>>>>> 3f9f6efc
+                } else if (actionType == ActionType.ASSIGNED_TO_EDGE) {
+                    String strEdgeId = extractParameter(String.class, 1, additionalInfo);
+                    metaData.putValue("assignedEdgeId", strEdgeId);
+                } else if (actionType == ActionType.UNASSIGNED_FROM_EDGE) {
+                    String strEdgeId = extractParameter(String.class, 1, additionalInfo);
+                    metaData.putValue("unassignedEdgeId", strEdgeId);
                 }
                 ObjectNode entityNode;
                 if (entity != null) {
@@ -740,7 +735,15 @@
         return result;
     }
 
-<<<<<<< HEAD
+    protected <E extends HasName> String entityToStr(E entity) {
+        try {
+            return json.writeValueAsString(json.valueToTree(entity));
+        } catch (JsonProcessingException e) {
+            log.warn("[{}] Failed to convert entity to string!", entity, e);
+        }
+        return null;
+    }
+
     protected void sendNotificationMsgToEdgeService(TenantId tenantId, EdgeId edgeId, CustomerId customerId, ActionType edgeEventAction) {
         try {
             sendNotificationMsgToEdgeService(tenantId, edgeId, null, json.writeValueAsString(customerId), EdgeEventType.EDGE, edgeEventAction);
@@ -803,15 +806,6 @@
         TransportProtos.EdgeNotificationMsgProto msg = builder.build();
         tbClusterService.pushMsgToCore(tenantId, entityId != null ? entityId : tenantId,
                 TransportProtos.ToCoreMsg.newBuilder().setEdgeNotificationMsg(msg).build(), null);
-=======
-    protected <E extends HasName> String entityToStr(E entity) {
-        try {
-            return json.writeValueAsString(json.valueToTree(entity));
-        } catch (JsonProcessingException e) {
-            log.warn("[{}] Failed to convert entity to string!", entity, e);
-        }
-        return null;
->>>>>>> 3f9f6efc
     }
 
 }