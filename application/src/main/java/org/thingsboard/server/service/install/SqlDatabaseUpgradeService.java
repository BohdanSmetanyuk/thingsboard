/**
 * Copyright © 2016-2020 The Thingsboard Authors
 *
 * Licensed under the Apache License, Version 2.0 (the "License");
 * you may not use this file except in compliance with the License.
 * You may obtain a copy of the License at
 *
 *     http://www.apache.org/licenses/LICENSE-2.0
 *
 * Unless required by applicable law or agreed to in writing, software
 * distributed under the License is distributed on an "AS IS" BASIS,
 * WITHOUT WARRANTIES OR CONDITIONS OF ANY KIND, either express or implied.
 * See the License for the specific language governing permissions and
 * limitations under the License.
 */
package org.thingsboard.server.service.install;

import com.fasterxml.jackson.core.JsonProcessingException;
import com.fasterxml.jackson.databind.ObjectMapper;
import lombok.extern.slf4j.Slf4j;
import org.springframework.beans.factory.annotation.Autowired;
import org.springframework.beans.factory.annotation.Value;
import org.springframework.context.annotation.Profile;
import org.springframework.stereotype.Service;
import org.thingsboard.server.common.data.rule.RuleEngineSettings;
import org.thingsboard.server.dao.dashboard.DashboardService;
import org.thingsboard.server.dao.util.SqlDao;
import org.thingsboard.server.service.install.sql.SqlDbHelper;

import java.nio.charset.Charset;
import java.nio.file.Files;
import java.nio.file.Path;
import java.nio.file.Paths;
import java.sql.Connection;
import java.sql.DriverManager;
import java.sql.SQLSyntaxErrorException;

import static org.thingsboard.server.service.install.DatabaseHelper.ADDITIONAL_INFO;
import static org.thingsboard.server.service.install.DatabaseHelper.ASSIGNED_CUSTOMERS;
import static org.thingsboard.server.service.install.DatabaseHelper.CONFIGURATION;
import static org.thingsboard.server.service.install.DatabaseHelper.CUSTOMER_ID;
import static org.thingsboard.server.service.install.DatabaseHelper.DASHBOARD;
import static org.thingsboard.server.service.install.DatabaseHelper.END_TS;
import static org.thingsboard.server.service.install.DatabaseHelper.ENTITY_ID;
import static org.thingsboard.server.service.install.DatabaseHelper.ENTITY_TYPE;
import static org.thingsboard.server.service.install.DatabaseHelper.ENTITY_VIEW;
import static org.thingsboard.server.service.install.DatabaseHelper.ENTITY_VIEWS;
import static org.thingsboard.server.service.install.DatabaseHelper.ID;
import static org.thingsboard.server.service.install.DatabaseHelper.KEYS;
import static org.thingsboard.server.service.install.DatabaseHelper.NAME;
import static org.thingsboard.server.service.install.DatabaseHelper.SEARCH_TEXT;
import static org.thingsboard.server.service.install.DatabaseHelper.START_TS;
import static org.thingsboard.server.service.install.DatabaseHelper.TENANT_ID;
import static org.thingsboard.server.service.install.DatabaseHelper.TITLE;
import static org.thingsboard.server.service.install.DatabaseHelper.TYPE;

@Service
@Profile("install")
@Slf4j
@SqlDao
public class SqlDatabaseUpgradeService implements DatabaseEntitiesUpgradeService {

    private static final String SCHEMA_UPDATE_SQL = "schema_update.sql";

    @Value("${spring.datasource.url}")
    private String dbUrl;

    @Value("${spring.datasource.username}")
    private String dbUserName;

    @Value("${spring.datasource.password}")
    private String dbPassword;

    @Value("${tenant.rule_engine.partitions_number}")
    private int partitionsNumber;

    @Autowired
    private DashboardService dashboardService;

    @Autowired
    private InstallScripts installScripts;

    @Override
    public void upgradeDatabase(String fromVersion) throws Exception {
        switch (fromVersion) {
            case "1.3.0":
                log.info("Updating schema ...");
                Path schemaUpdateFile = Paths.get(installScripts.getDataDir(), "upgrade", "1.3.1", SCHEMA_UPDATE_SQL);
                try (Connection conn = DriverManager.getConnection(dbUrl, dbUserName, dbPassword)) {
                    loadSql(schemaUpdateFile, conn);
                }
                log.info("Schema updated.");
                break;
            case "1.3.1":
                try (Connection conn = DriverManager.getConnection(dbUrl, dbUserName, dbPassword)) {

                    log.info("Dumping dashboards ...");
                    Path dashboardsDump = SqlDbHelper.dumpTableIfExists(conn, DASHBOARD,
                            new String[]{ID, TENANT_ID, CUSTOMER_ID, TITLE, SEARCH_TEXT, ASSIGNED_CUSTOMERS, CONFIGURATION},
                            new String[]{"", "", "", "", "", "", ""},
                            "tb-dashboards", true);
                    log.info("Dashboards dumped.");

                    log.info("Updating schema ...");
                    schemaUpdateFile = Paths.get(installScripts.getDataDir(), "upgrade", "1.4.0", SCHEMA_UPDATE_SQL);
                    loadSql(schemaUpdateFile, conn);
                    log.info("Schema updated.");

                    log.info("Restoring dashboards ...");
                    if (dashboardsDump != null) {
                        SqlDbHelper.loadTable(conn, DASHBOARD,
                                new String[]{ID, TENANT_ID, TITLE, SEARCH_TEXT, CONFIGURATION}, dashboardsDump, true);
                        DatabaseHelper.upgradeTo40_assignDashboards(dashboardsDump, dashboardService, true);
                        Files.deleteIfExists(dashboardsDump);
                    }
                    log.info("Dashboards restored.");
                }
                break;
            case "1.4.0":
                try (Connection conn = DriverManager.getConnection(dbUrl, dbUserName, dbPassword)) {
                    log.info("Updating schema ...");
                    schemaUpdateFile = Paths.get(installScripts.getDataDir(), "upgrade", "2.0.0", SCHEMA_UPDATE_SQL);
                    loadSql(schemaUpdateFile, conn);
                    log.info("Schema updated.");
                }
                break;
            case "2.0.0":
                try (Connection conn = DriverManager.getConnection(dbUrl, dbUserName, dbPassword)) {
                    log.info("Updating schema ...");
                    schemaUpdateFile = Paths.get(installScripts.getDataDir(), "upgrade", "2.1.1", SCHEMA_UPDATE_SQL);
                    loadSql(schemaUpdateFile, conn);
                    log.info("Schema updated.");
                }
                break;
            case "2.1.1":
                try (Connection conn = DriverManager.getConnection(dbUrl, dbUserName, dbPassword)) {

                    log.info("Dumping entity views ...");
                    Path entityViewsDump = SqlDbHelper.dumpTableIfExists(conn, ENTITY_VIEWS,
                            new String[]{ID, ENTITY_ID, ENTITY_TYPE, TENANT_ID, CUSTOMER_ID, TYPE, NAME, KEYS, START_TS, END_TS, SEARCH_TEXT, ADDITIONAL_INFO},
                            new String[]{"", "", "", "", "", "default", "", "", "0", "0", "", ""},
                            "tb-entity-views", true);
                    log.info("Entity views dumped.");

                    log.info("Updating schema ...");
                    schemaUpdateFile = Paths.get(installScripts.getDataDir(), "upgrade", "2.1.2", SCHEMA_UPDATE_SQL);
                    loadSql(schemaUpdateFile, conn);
                    log.info("Schema updated.");

                    log.info("Restoring entity views ...");
                    if (entityViewsDump != null) {
                        SqlDbHelper.loadTable(conn, ENTITY_VIEW,
                                new String[]{ID, ENTITY_ID, ENTITY_TYPE, TENANT_ID, CUSTOMER_ID, TYPE, NAME, KEYS, START_TS, END_TS, SEARCH_TEXT, ADDITIONAL_INFO}, entityViewsDump, true);
                        Files.deleteIfExists(entityViewsDump);
                    }
                    log.info("Entity views restored.");
                }
                break;
            case "2.1.3":
                try (Connection conn = DriverManager.getConnection(dbUrl, dbUserName, dbPassword)) {
                    log.info("Updating schema ...");
                    schemaUpdateFile = Paths.get(installScripts.getDataDir(), "upgrade", "2.2.0", SCHEMA_UPDATE_SQL);
                    loadSql(schemaUpdateFile, conn);
                    log.info("Schema updated.");
                }
                break;
            case "2.3.0":
                try (Connection conn = DriverManager.getConnection(dbUrl, dbUserName, dbPassword)) {
                    log.info("Updating schema ...");
                    schemaUpdateFile = Paths.get(installScripts.getDataDir(), "upgrade", "2.3.1", SCHEMA_UPDATE_SQL);
                    loadSql(schemaUpdateFile, conn);
                    log.info("Schema updated.");
                }
                break;
            case "2.3.1":
                try (Connection conn = DriverManager.getConnection(dbUrl, dbUserName, dbPassword)) {
                    log.info("Updating schema ...");
                    schemaUpdateFile = Paths.get(installScripts.getDataDir(), "upgrade", "2.4.0", SCHEMA_UPDATE_SQL);
                    loadSql(schemaUpdateFile, conn);
                    try {
                        conn.createStatement().execute("ALTER TABLE device ADD COLUMN label varchar(255)"); //NOSONAR, ignoring because method used to execute thingsboard database upgrade script
                    } catch (Exception e) {
                    }
<<<<<<< HEAD
                    log.info("Schema updated.");
                }
                break;
            case "2.4.0":
                try (Connection conn = DriverManager.getConnection(dbUrl, dbUserName, dbPassword)) {
                    log.info("Updating schema ...");
                    schemaUpdateFile = Paths.get(installScripts.getDataDir(), "upgrade", "2.4.0", SCHEMA_UPDATE_SQL);
                    loadSql(schemaUpdateFile, conn);
                    try {
                        conn.createStatement().execute("ALTER TABLE tenant ADD COLUMN rule_engine_settings varchar(10000000) DEFAULT '" + getDefaultSettings() + "'"); //NOSONAR, ignoring because method used to execute thingsboard database upgrade script
                    } catch (Exception e) {
                    }
=======
>>>>>>> f3a01f21
                    log.info("Schema updated.");
                }
                break;
            case "2.4.1":
                try (Connection conn = DriverManager.getConnection(dbUrl, dbUserName, dbPassword)) {
                    log.info("Updating schema ...");
                    try {
                        conn.createStatement().execute("ALTER TABLE asset ADD COLUMN label varchar(255)"); //NOSONAR, ignoring because method used to execute thingsboard database upgrade script
                    } catch (Exception e) {}
                    schemaUpdateFile = Paths.get(installScripts.getDataDir(), "upgrade", "2.4.2", SCHEMA_UPDATE_SQL);
                    loadSql(schemaUpdateFile, conn);
                    try {
                        conn.createStatement().execute("ALTER TABLE device ADD CONSTRAINT device_name_unq_key UNIQUE (tenant_id, name)"); //NOSONAR, ignoring because method used to execute thingsboard database upgrade script
                    } catch (Exception e) {}
                    try {
                        conn.createStatement().execute("ALTER TABLE device_credentials ADD CONSTRAINT device_credentials_id_unq_key UNIQUE (credentials_id)"); //NOSONAR, ignoring because method used to execute thingsboard database upgrade script
                    } catch (Exception e) {}
                    try {
                        conn.createStatement().execute("ALTER TABLE asset ADD CONSTRAINT asset_name_unq_key UNIQUE (tenant_id, name)"); //NOSONAR, ignoring because method used to execute thingsboard database upgrade script
                    } catch (Exception e) {}
                    log.info("Schema updated.");
                }
                break;
            case "2.4.2":
                try (Connection conn = DriverManager.getConnection(dbUrl, dbUserName, dbPassword)) {
                    log.info("Updating schema ...");
                    try {
                        conn.createStatement().execute("ALTER TABLE alarm ADD COLUMN propagate_relation_types varchar"); //NOSONAR, ignoring because method used to execute thingsboard database upgrade script
                    } catch (Exception e) {
                    }
                    log.info("Schema updated.");
                }
                break;
            case "2.4.3":
                try (Connection conn = DriverManager.getConnection(dbUrl, dbUserName, dbPassword)) {
                    log.info("Updating schema ...");
                    try {
                        conn.createStatement().execute("ALTER TABLE attribute_kv ADD COLUMN json_v json;");
                    } catch (Exception e) {
                        if (e instanceof SQLSyntaxErrorException) {
                            try {
                                conn.createStatement().execute("ALTER TABLE attribute_kv ADD COLUMN json_v varchar(10000000);");
                            } catch (Exception e1) {
                            }
                        }
                    }
                    log.info("Schema updated.");
                }
                break;
            default:
                throw new RuntimeException("Unable to upgrade SQL database, unsupported fromVersion: " + fromVersion);
        }
    }

    private void loadSql(Path sqlFile, Connection conn) throws Exception {
        String sql = new String(Files.readAllBytes(sqlFile), Charset.forName("UTF-8"));
        conn.createStatement().execute(sql); //NOSONAR, ignoring because method used to execute thingsboard database upgrade script
        Thread.sleep(5000);
    }

    private String getDefaultSettings() {
        ObjectMapper mapper = new ObjectMapper();
        try {
            return mapper.writeValueAsString(new RuleEngineSettings("shared", partitionsNumber));
        } catch (JsonProcessingException e) {
            log.error("Failed to construct rule engine settings!", e);
            throw new RuntimeException();
        }
    }
}<|MERGE_RESOLUTION|>--- conflicted
+++ resolved
@@ -181,7 +181,6 @@
                         conn.createStatement().execute("ALTER TABLE device ADD COLUMN label varchar(255)"); //NOSONAR, ignoring because method used to execute thingsboard database upgrade script
                     } catch (Exception e) {
                     }
-<<<<<<< HEAD
                     log.info("Schema updated.");
                 }
                 break;
@@ -194,8 +193,6 @@
                         conn.createStatement().execute("ALTER TABLE tenant ADD COLUMN rule_engine_settings varchar(10000000) DEFAULT '" + getDefaultSettings() + "'"); //NOSONAR, ignoring because method used to execute thingsboard database upgrade script
                     } catch (Exception e) {
                     }
-=======
->>>>>>> f3a01f21
                     log.info("Schema updated.");
                 }
                 break;
