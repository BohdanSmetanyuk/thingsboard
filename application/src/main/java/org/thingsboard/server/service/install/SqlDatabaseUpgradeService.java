/**
 * Copyright © 2016-2020 The Thingsboard Authors
 *
 * Licensed under the Apache License, Version 2.0 (the "License");
 * you may not use this file except in compliance with the License.
 * You may obtain a copy of the License at
 *
 *     http://www.apache.org/licenses/LICENSE-2.0
 *
 * Unless required by applicable law or agreed to in writing, software
 * distributed under the License is distributed on an "AS IS" BASIS,
 * WITHOUT WARRANTIES OR CONDITIONS OF ANY KIND, either express or implied.
 * See the License for the specific language governing permissions and
 * limitations under the License.
 */
package org.thingsboard.server.service.install;

import lombok.extern.slf4j.Slf4j;
import org.springframework.beans.factory.annotation.Autowired;
import org.springframework.beans.factory.annotation.Value;
import org.springframework.context.annotation.Profile;
import org.springframework.stereotype.Service;
import org.thingsboard.server.dao.dashboard.DashboardService;
import org.thingsboard.server.dao.util.SqlDao;
import org.thingsboard.server.service.install.sql.SqlDbHelper;

import java.nio.charset.Charset;
import java.nio.file.Files;
import java.nio.file.Path;
import java.nio.file.Paths;
import java.sql.Connection;
import java.sql.DriverManager;
import java.sql.SQLSyntaxErrorException;

import static org.thingsboard.server.service.install.DatabaseHelper.ADDITIONAL_INFO;
import static org.thingsboard.server.service.install.DatabaseHelper.ASSIGNED_CUSTOMERS;
import static org.thingsboard.server.service.install.DatabaseHelper.CONFIGURATION;
import static org.thingsboard.server.service.install.DatabaseHelper.CUSTOMER_ID;
import static org.thingsboard.server.service.install.DatabaseHelper.DASHBOARD;
import static org.thingsboard.server.service.install.DatabaseHelper.END_TS;
import static org.thingsboard.server.service.install.DatabaseHelper.ENTITY_ID;
import static org.thingsboard.server.service.install.DatabaseHelper.ENTITY_TYPE;
import static org.thingsboard.server.service.install.DatabaseHelper.ENTITY_VIEW;
import static org.thingsboard.server.service.install.DatabaseHelper.ENTITY_VIEWS;
import static org.thingsboard.server.service.install.DatabaseHelper.ID;
import static org.thingsboard.server.service.install.DatabaseHelper.KEYS;
import static org.thingsboard.server.service.install.DatabaseHelper.NAME;
import static org.thingsboard.server.service.install.DatabaseHelper.SEARCH_TEXT;
import static org.thingsboard.server.service.install.DatabaseHelper.START_TS;
import static org.thingsboard.server.service.install.DatabaseHelper.TENANT_ID;
import static org.thingsboard.server.service.install.DatabaseHelper.TITLE;
import static org.thingsboard.server.service.install.DatabaseHelper.TYPE;

@Service
@Profile("install")
@Slf4j
@SqlDao
public class SqlDatabaseUpgradeService implements DatabaseEntitiesUpgradeService {

    private static final String SCHEMA_UPDATE_SQL = "schema_update.sql";

    @Value("${spring.datasource.url}")
    private String dbUrl;

    @Value("${spring.datasource.username}")
    private String dbUserName;

    @Value("${spring.datasource.password}")
    private String dbPassword;

    @Autowired
    private DashboardService dashboardService;

    @Autowired
    private InstallScripts installScripts;

    @Override
    public void upgradeDatabase(String fromVersion) throws Exception {
        switch (fromVersion) {
            case "1.3.0":
                log.info("Updating schema ...");
                Path schemaUpdateFile = Paths.get(installScripts.getDataDir(), "upgrade", "1.3.1", SCHEMA_UPDATE_SQL);
                try (Connection conn = DriverManager.getConnection(dbUrl, dbUserName, dbPassword)) {
                    loadSql(schemaUpdateFile, conn);
                }
                log.info("Schema updated.");
                break;
            case "1.3.1":
                try (Connection conn = DriverManager.getConnection(dbUrl, dbUserName, dbPassword)) {

                    log.info("Dumping dashboards ...");
                    Path dashboardsDump = SqlDbHelper.dumpTableIfExists(conn, DASHBOARD,
                            new String[]{ID, TENANT_ID, CUSTOMER_ID, TITLE, SEARCH_TEXT, ASSIGNED_CUSTOMERS, CONFIGURATION},
                            new String[]{"", "", "", "", "", "", ""},
                            "tb-dashboards", true);
                    log.info("Dashboards dumped.");

                    log.info("Updating schema ...");
                    schemaUpdateFile = Paths.get(installScripts.getDataDir(), "upgrade", "1.4.0", SCHEMA_UPDATE_SQL);
                    loadSql(schemaUpdateFile, conn);
                    log.info("Schema updated.");

                    log.info("Restoring dashboards ...");
                    if (dashboardsDump != null) {
                        SqlDbHelper.loadTable(conn, DASHBOARD,
                                new String[]{ID, TENANT_ID, TITLE, SEARCH_TEXT, CONFIGURATION}, dashboardsDump, true);
                        DatabaseHelper.upgradeTo40_assignDashboards(dashboardsDump, dashboardService, true);
                        Files.deleteIfExists(dashboardsDump);
                    }
                    log.info("Dashboards restored.");
                }
                break;
            case "1.4.0":
                try (Connection conn = DriverManager.getConnection(dbUrl, dbUserName, dbPassword)) {
                    log.info("Updating schema ...");
                    schemaUpdateFile = Paths.get(installScripts.getDataDir(), "upgrade", "2.0.0", SCHEMA_UPDATE_SQL);
                    loadSql(schemaUpdateFile, conn);
                    log.info("Schema updated.");
                }
                break;
            case "2.0.0":
                try (Connection conn = DriverManager.getConnection(dbUrl, dbUserName, dbPassword)) {
                    log.info("Updating schema ...");
                    schemaUpdateFile = Paths.get(installScripts.getDataDir(), "upgrade", "2.1.1", SCHEMA_UPDATE_SQL);
                    loadSql(schemaUpdateFile, conn);
                    log.info("Schema updated.");
                }
                break;
            case "2.1.1":
                try (Connection conn = DriverManager.getConnection(dbUrl, dbUserName, dbPassword)) {

                    log.info("Dumping entity views ...");
                    Path entityViewsDump = SqlDbHelper.dumpTableIfExists(conn, ENTITY_VIEWS,
                            new String[]{ID, ENTITY_ID, ENTITY_TYPE, TENANT_ID, CUSTOMER_ID, TYPE, NAME, KEYS, START_TS, END_TS, SEARCH_TEXT, ADDITIONAL_INFO},
                            new String[]{"", "", "", "", "", "default", "", "", "0", "0", "", ""},
                            "tb-entity-views", true);
                    log.info("Entity views dumped.");

                    log.info("Updating schema ...");
                    schemaUpdateFile = Paths.get(installScripts.getDataDir(), "upgrade", "2.1.2", SCHEMA_UPDATE_SQL);
                    loadSql(schemaUpdateFile, conn);
                    log.info("Schema updated.");

                    log.info("Restoring entity views ...");
                    if (entityViewsDump != null) {
                        SqlDbHelper.loadTable(conn, ENTITY_VIEW,
                                new String[]{ID, ENTITY_ID, ENTITY_TYPE, TENANT_ID, CUSTOMER_ID, TYPE, NAME, KEYS, START_TS, END_TS, SEARCH_TEXT, ADDITIONAL_INFO}, entityViewsDump, true);
                        Files.deleteIfExists(entityViewsDump);
                    }
                    log.info("Entity views restored.");
                }
                break;
            case "2.1.3":
                try (Connection conn = DriverManager.getConnection(dbUrl, dbUserName, dbPassword)) {
                    log.info("Updating schema ...");
                    schemaUpdateFile = Paths.get(installScripts.getDataDir(), "upgrade", "2.2.0", SCHEMA_UPDATE_SQL);
                    loadSql(schemaUpdateFile, conn);
                    log.info("Schema updated.");
                }
                break;
            case "2.3.0":
                try (Connection conn = DriverManager.getConnection(dbUrl, dbUserName, dbPassword)) {
                    log.info("Updating schema ...");
                    schemaUpdateFile = Paths.get(installScripts.getDataDir(), "upgrade", "2.3.1", SCHEMA_UPDATE_SQL);
                    loadSql(schemaUpdateFile, conn);
                    log.info("Schema updated.");
                }
                break;
            case "2.3.1":
                try (Connection conn = DriverManager.getConnection(dbUrl, dbUserName, dbPassword)) {
                    log.info("Updating schema ...");
                    schemaUpdateFile = Paths.get(installScripts.getDataDir(), "upgrade", "2.4.0", SCHEMA_UPDATE_SQL);
                    loadSql(schemaUpdateFile, conn);
                    try {
                        conn.createStatement().execute("ALTER TABLE device ADD COLUMN label varchar(255)"); //NOSONAR, ignoring because method used to execute thingsboard database upgrade script
                    } catch (Exception e) {
                    }
                    log.info("Schema updated.");
                }
                break;
            case "2.4.1":
                try (Connection conn = DriverManager.getConnection(dbUrl, dbUserName, dbPassword)) {
                    log.info("Updating schema ...");
                    try {
                        conn.createStatement().execute("ALTER TABLE asset ADD COLUMN label varchar(255)"); //NOSONAR, ignoring because method used to execute thingsboard database upgrade script
                    } catch (Exception e) {}
                    schemaUpdateFile = Paths.get(installScripts.getDataDir(), "upgrade", "2.4.2", SCHEMA_UPDATE_SQL);
                    loadSql(schemaUpdateFile, conn);
                    try {
                        conn.createStatement().execute("ALTER TABLE device ADD CONSTRAINT device_name_unq_key UNIQUE (tenant_id, name)"); //NOSONAR, ignoring because method used to execute thingsboard database upgrade script
                    } catch (Exception e) {}
                    try {
                        conn.createStatement().execute("ALTER TABLE device_credentials ADD CONSTRAINT device_credentials_id_unq_key UNIQUE (credentials_id)"); //NOSONAR, ignoring because method used to execute thingsboard database upgrade script
                    } catch (Exception e) {}
                    try {
                        conn.createStatement().execute("ALTER TABLE asset ADD CONSTRAINT asset_name_unq_key UNIQUE (tenant_id, name)"); //NOSONAR, ignoring because method used to execute thingsboard database upgrade script
                    } catch (Exception e) {}
                    log.info("Schema updated.");
                }
                break;
            case "2.4.2":
                try (Connection conn = DriverManager.getConnection(dbUrl, dbUserName, dbPassword)) {
                    log.info("Updating schema ...");
                    try {
                        conn.createStatement().execute("ALTER TABLE alarm ADD COLUMN propagate_relation_types varchar"); //NOSONAR, ignoring because method used to execute thingsboard database upgrade script
                    } catch (Exception e) {
                    }
                    log.info("Schema updated.");
                }
                break;
            case "2.4.3":
                try (Connection conn = DriverManager.getConnection(dbUrl, dbUserName, dbPassword)) {
                    log.info("Updating schema ...");
                    schemaUpdateFile = Paths.get(installScripts.getDataDir(), "upgrade", "2.5.0", SCHEMA_UPDATE_SQL);
                    loadSql(schemaUpdateFile, conn);
                    try {
                        conn.createStatement().execute("ALTER TABLE attribute_kv ADD COLUMN json_v json;");
                    } catch (Exception e) {
                        if (e instanceof SQLSyntaxErrorException) {
                            try {
                                conn.createStatement().execute("ALTER TABLE attribute_kv ADD COLUMN json_v varchar(10000000);");
                            } catch (Exception e1) {
                            }
                        }
                    }
                    try {
<<<<<<< HEAD
                        conn.createStatement().execute("ALTER TABLE asset ADD edge_id varchar(31)"); //NOSONAR, ignoring because method used to execute thingsboard database upgrade script
                    } catch (Exception e) {}
                    try {
                        conn.createStatement().execute("ALTER TABLE device ADD edge_id varchar(31)"); //NOSONAR, ignoring because method used to execute thingsboard database upgrade script
                    } catch (Exception e) {}
                    try {
                        conn.createStatement().execute("ALTER TABLE entity_view ADD edge_id varchar(31)"); //NOSONAR, ignoring because method used to execute thingsboard database upgrade script
                    } catch (Exception e) {}
                    try {
                        conn.createStatement().execute("ALTER TABLE dashboard ADD assigned_edges varchar(10000000)"); //NOSONAR, ignoring because method used to execute thingsboard database upgrade script
                    } catch (Exception e) {}
                    try {
                        conn.createStatement().execute("ALTER TABLE rule_chain ADD assigned_edges varchar(10000000)"); //NOSONAR, ignoring because method used to execute thingsboard database upgrade script
                    } catch (Exception e) {}
                    try {
                        conn.createStatement().execute("ALTER TABLE rule_chain ADD type varchar(255) DEFAULT 'SYSTEM'"); //NOSONAR, ignoring because method used to execute thingsboard database upgrade script
                    } catch (Exception e) {}
=======
                        conn.createStatement().execute("ALTER TABLE tenant ADD COLUMN isolated_tb_core boolean DEFAULT (false), ADD COLUMN isolated_tb_rule_engine boolean DEFAULT (false)");
                    } catch (Exception e) {
                    }
                    try {
                        long ts = System.currentTimeMillis();
                        conn.createStatement().execute("ALTER TABLE event ADD COLUMN ts bigint DEFAULT " + ts + ";"); //NOSONAR, ignoring because method used to execute thingsboard database upgrade script
                    } catch (Exception e) {
                    }
>>>>>>> 559183e9
                    log.info("Schema updated.");
                }
                break;
            default:
                throw new RuntimeException("Unable to upgrade SQL database, unsupported fromVersion: " + fromVersion);
        }
    }

    private void loadSql(Path sqlFile, Connection conn) throws Exception {
        String sql = new String(Files.readAllBytes(sqlFile), Charset.forName("UTF-8"));
        conn.createStatement().execute(sql); //NOSONAR, ignoring because method used to execute thingsboard database upgrade script
        Thread.sleep(5000);
    }
}<|MERGE_RESOLUTION|>--- conflicted
+++ resolved
@@ -211,8 +211,6 @@
             case "2.4.3":
                 try (Connection conn = DriverManager.getConnection(dbUrl, dbUserName, dbPassword)) {
                     log.info("Updating schema ...");
-                    schemaUpdateFile = Paths.get(installScripts.getDataDir(), "upgrade", "2.5.0", SCHEMA_UPDATE_SQL);
-                    loadSql(schemaUpdateFile, conn);
                     try {
                         conn.createStatement().execute("ALTER TABLE attribute_kv ADD COLUMN json_v json;");
                     } catch (Exception e) {
@@ -224,25 +222,6 @@
                         }
                     }
                     try {
-<<<<<<< HEAD
-                        conn.createStatement().execute("ALTER TABLE asset ADD edge_id varchar(31)"); //NOSONAR, ignoring because method used to execute thingsboard database upgrade script
-                    } catch (Exception e) {}
-                    try {
-                        conn.createStatement().execute("ALTER TABLE device ADD edge_id varchar(31)"); //NOSONAR, ignoring because method used to execute thingsboard database upgrade script
-                    } catch (Exception e) {}
-                    try {
-                        conn.createStatement().execute("ALTER TABLE entity_view ADD edge_id varchar(31)"); //NOSONAR, ignoring because method used to execute thingsboard database upgrade script
-                    } catch (Exception e) {}
-                    try {
-                        conn.createStatement().execute("ALTER TABLE dashboard ADD assigned_edges varchar(10000000)"); //NOSONAR, ignoring because method used to execute thingsboard database upgrade script
-                    } catch (Exception e) {}
-                    try {
-                        conn.createStatement().execute("ALTER TABLE rule_chain ADD assigned_edges varchar(10000000)"); //NOSONAR, ignoring because method used to execute thingsboard database upgrade script
-                    } catch (Exception e) {}
-                    try {
-                        conn.createStatement().execute("ALTER TABLE rule_chain ADD type varchar(255) DEFAULT 'SYSTEM'"); //NOSONAR, ignoring because method used to execute thingsboard database upgrade script
-                    } catch (Exception e) {}
-=======
                         conn.createStatement().execute("ALTER TABLE tenant ADD COLUMN isolated_tb_core boolean DEFAULT (false), ADD COLUMN isolated_tb_rule_engine boolean DEFAULT (false)");
                     } catch (Exception e) {
                     }
@@ -251,10 +230,20 @@
                         conn.createStatement().execute("ALTER TABLE event ADD COLUMN ts bigint DEFAULT " + ts + ";"); //NOSONAR, ignoring because method used to execute thingsboard database upgrade script
                     } catch (Exception e) {
                     }
->>>>>>> 559183e9
-                    log.info("Schema updated.");
-                }
-                break;
+                    log.info("Schema updated.");
+                }
+                break;
+            case "2.5.0":
+                try (Connection conn = DriverManager.getConnection(dbUrl, dbUserName, dbPassword)) {
+                    log.info("Updating schema ...");
+                    schemaUpdateFile = Paths.get(installScripts.getDataDir(), "upgrade", "2.5.0", SCHEMA_UPDATE_SQL);
+                    loadSql(schemaUpdateFile, conn);
+
+                    try {
+                        conn.createStatement().execute("ALTER TABLE rule_chain ADD type varchar(255) DEFAULT 'SYSTEM'"); //NOSONAR, ignoring because method used to execute thingsboard database upgrade script
+                    } catch (Exception e) {}
+                    log.info("Schema updated.");
+                }
             default:
                 throw new RuntimeException("Unable to upgrade SQL database, unsupported fromVersion: " + fromVersion);
         }
