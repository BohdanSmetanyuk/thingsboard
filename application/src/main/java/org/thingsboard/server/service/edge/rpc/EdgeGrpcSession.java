/**
 * Copyright © 2016-2020 The Thingsboard Authors
 *
 * Licensed under the Apache License, Version 2.0 (the "License");
 * you may not use this file except in compliance with the License.
 * You may obtain a copy of the License at
 *
 *     http://www.apache.org/licenses/LICENSE-2.0
 *
 * Unless required by applicable law or agreed to in writing, software
 * distributed under the License is distributed on an "AS IS" BASIS,
 * WITHOUT WARRANTIES OR CONDITIONS OF ANY KIND, either express or implied.
 * See the License for the specific language governing permissions and
 * limitations under the License.
 */
package org.thingsboard.server.service.edge.rpc;

import com.datastax.driver.core.utils.UUIDs;
import com.fasterxml.jackson.core.JsonProcessingException;
import com.fasterxml.jackson.databind.JsonNode;
import com.fasterxml.jackson.databind.ObjectMapper;
import com.google.common.util.concurrent.FutureCallback;
import com.google.common.util.concurrent.Futures;
import com.google.common.util.concurrent.ListenableFuture;
import com.google.common.util.concurrent.MoreExecutors;
import com.google.gson.JsonElement;
import io.grpc.stub.StreamObserver;
import lombok.Data;
import lombok.extern.slf4j.Slf4j;
import org.checkerframework.checker.nullness.qual.Nullable;
import org.thingsboard.server.common.data.AdminSettings;
import org.thingsboard.server.common.data.Customer;
import org.thingsboard.server.common.data.Dashboard;
import org.thingsboard.server.common.data.DataConstants;
import org.thingsboard.server.common.data.Device;
import org.thingsboard.server.common.data.EntityView;
import org.thingsboard.server.common.data.HasCustomerId;
import org.thingsboard.server.common.data.User;
import org.thingsboard.server.common.data.alarm.Alarm;
import org.thingsboard.server.common.data.asset.Asset;
import org.thingsboard.server.common.data.audit.ActionType;
import org.thingsboard.server.common.data.edge.Edge;
import org.thingsboard.server.common.data.edge.EdgeEvent;
import org.thingsboard.server.common.data.edge.EdgeEventType;
import org.thingsboard.server.common.data.id.AlarmId;
import org.thingsboard.server.common.data.id.AssetId;
import org.thingsboard.server.common.data.id.CustomerId;
import org.thingsboard.server.common.data.id.DashboardId;
import org.thingsboard.server.common.data.id.DeviceId;
import org.thingsboard.server.common.data.id.EdgeId;
import org.thingsboard.server.common.data.id.EntityId;
import org.thingsboard.server.common.data.id.EntityViewId;
import org.thingsboard.server.common.data.id.RuleChainId;
import org.thingsboard.server.common.data.id.TenantId;
import org.thingsboard.server.common.data.id.UserId;
import org.thingsboard.server.common.data.id.WidgetTypeId;
import org.thingsboard.server.common.data.id.WidgetsBundleId;
import org.thingsboard.server.common.data.kv.AttributeKvEntry;
import org.thingsboard.server.common.data.kv.BaseAttributeKvEntry;
import org.thingsboard.server.common.data.kv.LongDataEntry;
import org.thingsboard.server.common.data.page.TimePageData;
import org.thingsboard.server.common.data.page.TimePageLink;
import org.thingsboard.server.common.data.relation.EntityRelation;
import org.thingsboard.server.common.data.rule.RuleChain;
import org.thingsboard.server.common.data.rule.RuleChainMetaData;
import org.thingsboard.server.common.data.security.DeviceCredentials;
import org.thingsboard.server.common.data.security.UserCredentials;
import org.thingsboard.server.common.data.widget.WidgetType;
import org.thingsboard.server.common.data.widget.WidgetsBundle;
<<<<<<< HEAD
import org.thingsboard.server.common.msg.TbMsg;
import org.thingsboard.server.common.msg.TbMsgDataType;
import org.thingsboard.server.common.msg.TbMsgMetaData;
import org.thingsboard.server.common.msg.queue.ServiceType;
import org.thingsboard.server.common.msg.queue.TopicPartitionInfo;
import org.thingsboard.server.common.msg.session.SessionMsgType;
=======
>>>>>>> 4686b232
import org.thingsboard.server.common.transport.util.JsonUtils;
import org.thingsboard.server.gen.edge.AdminSettingsUpdateMsg;
import org.thingsboard.server.gen.edge.AlarmUpdateMsg;
import org.thingsboard.server.gen.edge.AssetUpdateMsg;
import org.thingsboard.server.gen.edge.AttributesRequestMsg;
import org.thingsboard.server.gen.edge.ConnectRequestMsg;
import org.thingsboard.server.gen.edge.ConnectResponseCode;
import org.thingsboard.server.gen.edge.ConnectResponseMsg;
import org.thingsboard.server.gen.edge.CustomerUpdateMsg;
import org.thingsboard.server.gen.edge.DashboardUpdateMsg;
import org.thingsboard.server.gen.edge.DeviceCredentialsRequestMsg;
import org.thingsboard.server.gen.edge.DeviceCredentialsUpdateMsg;
import org.thingsboard.server.gen.edge.DeviceUpdateMsg;
import org.thingsboard.server.gen.edge.DownlinkMsg;
import org.thingsboard.server.gen.edge.DownlinkResponseMsg;
import org.thingsboard.server.gen.edge.EdgeConfiguration;
import org.thingsboard.server.gen.edge.EntityDataProto;
import org.thingsboard.server.gen.edge.EntityViewUpdateMsg;
import org.thingsboard.server.gen.edge.RelationRequestMsg;
import org.thingsboard.server.gen.edge.RelationUpdateMsg;
import org.thingsboard.server.gen.edge.RequestMsg;
import org.thingsboard.server.gen.edge.RequestMsgType;
import org.thingsboard.server.gen.edge.ResponseMsg;
import org.thingsboard.server.gen.edge.RpcRequestMsg;
import org.thingsboard.server.gen.edge.RpcResponseMsg;
import org.thingsboard.server.gen.edge.RuleChainMetadataRequestMsg;
import org.thingsboard.server.gen.edge.RuleChainMetadataUpdateMsg;
import org.thingsboard.server.gen.edge.RuleChainUpdateMsg;
import org.thingsboard.server.gen.edge.UpdateMsgType;
import org.thingsboard.server.gen.edge.UplinkMsg;
import org.thingsboard.server.gen.edge.UplinkResponseMsg;
import org.thingsboard.server.gen.edge.UserCredentialsRequestMsg;
import org.thingsboard.server.gen.edge.UserCredentialsUpdateMsg;
import org.thingsboard.server.gen.edge.WidgetTypeUpdateMsg;
import org.thingsboard.server.gen.edge.WidgetsBundleUpdateMsg;
import org.thingsboard.server.service.edge.EdgeContextComponent;
import org.thingsboard.server.service.rpc.FromDeviceRpcResponse;

import java.io.Closeable;
import java.util.ArrayList;
import java.util.Collections;
import java.util.List;
import java.util.Optional;
import java.util.UUID;
import java.util.concurrent.CountDownLatch;
import java.util.concurrent.ExecutionException;
import java.util.concurrent.TimeUnit;
import java.util.concurrent.locks.ReentrantLock;
import java.util.function.BiConsumer;
import java.util.function.Consumer;

@Slf4j
@Data
public final class EdgeGrpcSession implements Closeable {

    private static final ReentrantLock responseMsgLock = new ReentrantLock();

    private static final String QUEUE_START_TS_ATTR_KEY = "queueStartTs";

    private final UUID sessionId;
    private final BiConsumer<EdgeId, EdgeGrpcSession> sessionOpenListener;
    private final Consumer<EdgeId> sessionCloseListener;
    private final ObjectMapper mapper;

    private EdgeContextComponent ctx;
    private Edge edge;
    private StreamObserver<RequestMsg> inputStream;
    private StreamObserver<ResponseMsg> outputStream;
    private boolean connected;

    private CountDownLatch latch;

    EdgeGrpcSession(EdgeContextComponent ctx, StreamObserver<ResponseMsg> outputStream, BiConsumer<EdgeId, EdgeGrpcSession> sessionOpenListener,
                    Consumer<EdgeId> sessionCloseListener, ObjectMapper mapper) {
        this.sessionId = UUID.randomUUID();
        this.ctx = ctx;
        this.outputStream = outputStream;
        this.sessionOpenListener = sessionOpenListener;
        this.sessionCloseListener = sessionCloseListener;
        this.mapper = mapper;
        initInputStream();
    }

    private void initInputStream() {
        this.inputStream = new StreamObserver<RequestMsg>() {
            @Override
            public void onNext(RequestMsg requestMsg) {
                if (!connected && requestMsg.getMsgType().equals(RequestMsgType.CONNECT_RPC_MESSAGE)) {
                    ConnectResponseMsg responseMsg = processConnect(requestMsg.getConnectRequestMsg());
                    outputStream.onNext(ResponseMsg.newBuilder()
                            .setConnectResponseMsg(responseMsg)
                            .build());
                    if (ConnectResponseCode.ACCEPTED != responseMsg.getResponseCode()) {
                        outputStream.onError(new RuntimeException(responseMsg.getErrorMsg()));
                    }
                    if (ConnectResponseCode.ACCEPTED == responseMsg.getResponseCode()) {
                        connected = true;
                        ctx.getSyncEdgeService().sync(edge);
                    }
                }
                if (connected) {
                    if (requestMsg.getMsgType().equals(RequestMsgType.UPLINK_RPC_MESSAGE) && requestMsg.hasUplinkMsg()) {
                        onUplinkMsg(requestMsg.getUplinkMsg());
                    }
                    if (requestMsg.getMsgType().equals(RequestMsgType.UPLINK_RPC_MESSAGE) && requestMsg.hasDownlinkResponseMsg()) {
                        onDownlinkResponse(requestMsg.getDownlinkResponseMsg());
                    }
                }
            }

            @Override
            public void onError(Throwable t) {
                log.error("Failed to deliver message from client!", t);
            }

            @Override
            public void onCompleted() {
                connected = false;
                sessionCloseListener.accept(edge.getId());
                outputStream.onCompleted();
            }
        };
    }

    private void onUplinkMsg(UplinkMsg uplinkMsg) {
        ListenableFuture<List<Void>> future = processUplinkMsg(uplinkMsg);
        Futures.addCallback(future, new FutureCallback<List<Void>>() {
            @Override
            public void onSuccess(@Nullable List<Void> result) {
                UplinkResponseMsg uplinkResponseMsg = UplinkResponseMsg.newBuilder().setSuccess(true).build();
                sendResponseMsg(ResponseMsg.newBuilder()
                        .setUplinkResponseMsg(uplinkResponseMsg)
                        .build());
            }

            @Override
            public void onFailure(Throwable t) {
                UplinkResponseMsg uplinkResponseMsg = UplinkResponseMsg.newBuilder().setSuccess(false).setErrorMsg(t.getMessage()).build();
                sendResponseMsg(ResponseMsg.newBuilder()
                        .setUplinkResponseMsg(uplinkResponseMsg)
                        .build());
            }
        }, MoreExecutors.directExecutor());
    }

    private void onDownlinkResponse(DownlinkResponseMsg msg) {
        try {
            if (msg.getSuccess()) {
                log.debug("[{}] Msg has been processed successfully! {}", edge.getRoutingKey(), msg);
            } else {
                log.error("[{}] Msg processing failed! Error msg: {}", edge.getRoutingKey(), msg.getErrorMsg());
            }
            latch.countDown();
        } catch (Exception e) {
            log.error("Can't process downlink response message [{}]", msg, e);
        }
    }

    private void sendResponseMsg(ResponseMsg responseMsg) {
        if (isConnected()) {
            try {
                responseMsgLock.lock();
                outputStream.onNext(responseMsg);
            } catch (Exception e) {
                log.error("Failed to send response message [{}]", responseMsg, e);
                connected = false;
                sessionCloseListener.accept(edge.getId());
            } finally {
                responseMsgLock.unlock();
            }
        }
    }

    void onConfigurationUpdate(Edge edge) {
        try {
            this.edge = edge;
            // TODO: voba - push edge configuration update to edge
//            sendResponseMsg(org.thingsboard.server.gen.integration.ResponseMsg.newBuilder()
//                    .setIntegrationUpdateMsg(IntegrationUpdateMsg.newBuilder()
//                            .setConfiguration(constructIntegrationConfigProto(configuration, defaultConverterProto, downLinkConverterProto))
//                            .build())
//                    .build());
        } catch (Exception e) {
            log.error("Failed to construct proto objects!", e);
        }
    }

    void processHandleMessages() throws ExecutionException, InterruptedException {
        Long queueStartTs = getQueueStartTs().get();
        TimePageLink pageLink = new TimePageLink(ctx.getEdgeEventStorageSettings().getMaxReadRecordsCount(), queueStartTs, null, true);
        TimePageData<EdgeEvent> pageData;
        UUID ifOffset = null;
        boolean success = true;
        do {
            pageData = ctx.getEdgeNotificationService().findEdgeEvents(edge.getTenantId(), edge.getId(), pageLink);
            if (isConnected() && !pageData.getData().isEmpty()) {
                log.trace("[{}] [{}] event(s) are going to be processed.", this.sessionId, pageData.getData().size());
                List<DownlinkMsg> downlinkMsgsPack = convertToDownlinkMsgsPack(pageData.getData());
                log.trace("[{}] downlink msg(s) are going to be send.", downlinkMsgsPack.size());

                latch = new CountDownLatch(downlinkMsgsPack.size());
                for (DownlinkMsg downlinkMsg : downlinkMsgsPack) {
                    sendResponseMsg(ResponseMsg.newBuilder()
                            .setDownlinkMsg(downlinkMsg)
                            .build());
                }

                ifOffset = pageData.getData().get(pageData.getData().size() - 1).getUuidId();

                success = latch.await(10, TimeUnit.SECONDS);
                if (!success) {
                    log.warn("Failed to deliver the batch: {}", downlinkMsgsPack);
                }
            }
            if (isConnected() && (!success || pageData.hasNext())) {
                try {
                    Thread.sleep(ctx.getEdgeEventStorageSettings().getSleepIntervalBetweenBatches());
                } catch (InterruptedException e) {
                    log.error("Error during sleep between batches", e);
                }
                if (success) {
                    pageLink = pageData.getNextPageLink();
                }
            }
        } while (isConnected() && (!success || pageData.hasNext()));

        if (ifOffset != null) {
            Long newStartTs = UUIDs.unixTimestamp(ifOffset);
            updateQueueStartTs(newStartTs);
        }
        try {
            Thread.sleep(ctx.getEdgeEventStorageSettings().getNoRecordsSleepInterval());
        } catch (InterruptedException e) {
            log.error("Error during sleep", e);
        }
    }

    private List<DownlinkMsg> convertToDownlinkMsgsPack(List<EdgeEvent> edgeEvents) {
        List<DownlinkMsg> result = new ArrayList<>();
        for (EdgeEvent edgeEvent : edgeEvents) {
            log.trace("Processing edge event [{}]", edgeEvent);
            try {
                DownlinkMsg downlinkMsg = null;
                ActionType edgeEventAction = ActionType.valueOf(edgeEvent.getEdgeEventAction());
                switch (edgeEventAction) {
                    case UPDATED:
                    case ADDED:
                    case DELETED:
                    case ASSIGNED_TO_EDGE:
                    case UNASSIGNED_FROM_EDGE:
                    case ALARM_ACK:
                    case ALARM_CLEAR:
                    case CREDENTIALS_UPDATED:
                    case RELATION_ADD_OR_UPDATE:
                    case RELATION_DELETED:
                    case ASSIGNED_TO_CUSTOMER:
                    case UNASSIGNED_FROM_CUSTOMER:
                        downlinkMsg = processEntityMessage(edgeEvent, edgeEventAction);
                        break;
                    case ATTRIBUTES_UPDATED:
                    case ATTRIBUTES_DELETED:
                    case TIMESERIES_UPDATED:
                        downlinkMsg = processTelemetryMessage(edgeEvent);
                        break;
<<<<<<< HEAD
                    case RPC_CALL:
                        downlinkMsg = processRpcCallMsg(edgeEvent);
=======
                    case CREDENTIALS_REQUEST:
                        downlinkMsg = processCredentialsRequestMessage(edgeEvent);
                        break;
                    case ENTITY_EXISTS_REQUEST:
                        downlinkMsg = processEntityExistsRequestMessage(edgeEvent);
>>>>>>> 4686b232
                        break;
                }
                if (downlinkMsg != null) {
                    result.add(downlinkMsg);
                }
            } catch (Exception e) {
                log.error("Exception during processing records from queue", e);
            }
        }
        return result;
    }

    private DownlinkMsg processEntityExistsRequestMessage(EdgeEvent edgeEvent) {
        DownlinkMsg downlinkMsg = null;
        if (EdgeEventType.DEVICE.equals(edgeEvent.getEdgeEventType())) {
            DeviceId deviceId = new DeviceId(edgeEvent.getEntityId());
            Device device = ctx.getDeviceService().findDeviceById(edge.getTenantId(), deviceId);
            CustomerId customerId = getCustomerIdIfEdgeAssignedToCustomer(device);
            DeviceUpdateMsg d = ctx.getDeviceMsgConstructor().constructDeviceUpdatedMsg(UpdateMsgType.DEVICE_CONFLICT_RPC_MESSAGE, device, customerId);
            downlinkMsg = DownlinkMsg.newBuilder()
                    .addAllDeviceUpdateMsg(Collections.singletonList(d))
                    .build();
        }
        return downlinkMsg;
    }

    private DownlinkMsg processCredentialsRequestMessage(EdgeEvent edgeEvent) {
        DownlinkMsg downlinkMsg = null;
        if (EdgeEventType.DEVICE.equals(edgeEvent.getEdgeEventType())) {
            DeviceId deviceId = new DeviceId(edgeEvent.getEntityId());
            DeviceCredentialsRequestMsg deviceCredentialsRequestMsg = DeviceCredentialsRequestMsg.newBuilder()
                    .setDeviceIdMSB(deviceId.getId().getMostSignificantBits())
                    .setDeviceIdLSB(deviceId.getId().getLeastSignificantBits())
                    .build();
            DownlinkMsg.Builder builder = DownlinkMsg.newBuilder()
                    .addAllDeviceCredentialsRequestMsg(Collections.singletonList(deviceCredentialsRequestMsg));
            downlinkMsg = builder.build();
        }
        return downlinkMsg;
    }


    private ListenableFuture<Long> getQueueStartTs() {
        ListenableFuture<Optional<AttributeKvEntry>> future =
                ctx.getAttributesService().find(edge.getTenantId(), edge.getId(), DataConstants.SERVER_SCOPE, QUEUE_START_TS_ATTR_KEY);
        return Futures.transform(future, attributeKvEntryOpt -> {
            if (attributeKvEntryOpt != null && attributeKvEntryOpt.isPresent()) {
                AttributeKvEntry attributeKvEntry = attributeKvEntryOpt.get();
                return attributeKvEntry.getLongValue().isPresent() ? attributeKvEntry.getLongValue().get() : 0L;
            } else {
                return 0L;
            }
        }, ctx.getDbCallbackExecutor());
    }

    private void updateQueueStartTs(Long newStartTs) {
        newStartTs = ++newStartTs; // increments ts by 1 - next edge event search starts from current offset + 1
        List<AttributeKvEntry> attributes = Collections.singletonList(new BaseAttributeKvEntry(new LongDataEntry(QUEUE_START_TS_ATTR_KEY, newStartTs), System.currentTimeMillis()));
        ctx.getAttributesService().save(edge.getTenantId(), edge.getId(), DataConstants.SERVER_SCOPE, attributes);
    }

    private DownlinkMsg processTelemetryMessage(EdgeEvent edgeEvent) {
        log.trace("Executing processTelemetryMessage, edgeEvent [{}]", edgeEvent);
        EntityId entityId = null;
        switch (edgeEvent.getEdgeEventType()) {
            case DEVICE:
                entityId = new DeviceId(edgeEvent.getEntityId());
                break;
            case ASSET:
                entityId = new AssetId(edgeEvent.getEntityId());
                break;
            case ENTITY_VIEW:
                entityId = new EntityViewId(edgeEvent.getEntityId());
                break;
            case DASHBOARD:
                entityId = new DashboardId(edgeEvent.getEntityId());
                break;
            case TENANT:
                entityId = new TenantId(edgeEvent.getEntityId());
                break;
            case CUSTOMER:
                entityId = new CustomerId(edgeEvent.getEntityId());
                break;
        }
        DownlinkMsg downlinkMsg = null;
        if (entityId != null) {
            log.debug("Sending telemetry data msg, entityId [{}], body [{}]", edgeEvent.getEntityId(), edgeEvent.getEntityBody());
            try {
                ActionType actionType = ActionType.valueOf(edgeEvent.getEdgeEventAction());
                downlinkMsg = constructEntityDataProtoMsg(entityId, actionType, JsonUtils.parse(mapper.writeValueAsString(edgeEvent.getEntityBody())));
            } catch (Exception e) {
                log.warn("Can't send telemetry data msg, entityId [{}], body [{}]", edgeEvent.getEntityId(), edgeEvent.getEntityBody(), e);
            }
        }
        return downlinkMsg;
    }

    private DownlinkMsg processEntityMessage(EdgeEvent edgeEvent, ActionType edgeEventAction) {
        UpdateMsgType msgType = getResponseMsgType(ActionType.valueOf(edgeEvent.getEdgeEventAction()));
        log.trace("Executing processEntityMessage, edgeEvent [{}], edgeEventAction [{}], msgType [{}]", edgeEvent, edgeEventAction, msgType);
        switch (edgeEvent.getEdgeEventType()) {
            case EDGE:
                // TODO: voba - add edge update logic
                return null;
            case DEVICE:
                return processDevice(edgeEvent, msgType, edgeEventAction);
            case ASSET:
                return processAsset(edgeEvent, msgType, edgeEventAction);
            case ENTITY_VIEW:
                return processEntityView(edgeEvent, msgType, edgeEventAction);
            case DASHBOARD:
                return processDashboard(edgeEvent, msgType, edgeEventAction);
            case CUSTOMER:
                return processCustomer(edgeEvent, msgType, edgeEventAction);
            case RULE_CHAIN:
                return processRuleChain(edgeEvent, msgType, edgeEventAction);
            case RULE_CHAIN_METADATA:
                return processRuleChainMetadata(edgeEvent, msgType);
            case ALARM:
                return processAlarm(edgeEvent, msgType);
            case USER:
                return processUser(edgeEvent, msgType, edgeEventAction);
            case RELATION:
                return processRelation(edgeEvent, msgType);
            case WIDGETS_BUNDLE:
                return processWidgetsBundle(edgeEvent, msgType, edgeEventAction);
            case WIDGET_TYPE:
                return processWidgetType(edgeEvent, msgType, edgeEventAction);
            case ADMIN_SETTINGS:
                return processAdminSettings(edgeEvent);
            default:
                log.warn("Unsupported edge event type [{}]", edgeEvent);
                return null;
        }
    }

    private DownlinkMsg processDevice(EdgeEvent edgeEvent, UpdateMsgType msgType, ActionType edgeActionType) {
        DeviceId deviceId = new DeviceId(edgeEvent.getEntityId());
        DownlinkMsg downlinkMsg = null;
        switch (edgeActionType) {
            case ADDED:
            case UPDATED:
            case ASSIGNED_TO_EDGE:
            case ASSIGNED_TO_CUSTOMER:
            case UNASSIGNED_FROM_CUSTOMER:
                Device device = ctx.getDeviceService().findDeviceById(edgeEvent.getTenantId(), deviceId);
                if (device != null) {
                    CustomerId customerId = getCustomerIdIfEdgeAssignedToCustomer(device);
                    DeviceUpdateMsg deviceUpdateMsg =
                            ctx.getDeviceMsgConstructor().constructDeviceUpdatedMsg(msgType, device, customerId);
                    downlinkMsg = DownlinkMsg.newBuilder()
                            .addAllDeviceUpdateMsg(Collections.singletonList(deviceUpdateMsg))
                            .build();
                }
                break;
            case DELETED:
            case UNASSIGNED_FROM_EDGE:
                DeviceUpdateMsg deviceUpdateMsg =
                        ctx.getDeviceMsgConstructor().constructDeviceDeleteMsg(deviceId);
                downlinkMsg = DownlinkMsg.newBuilder()
                        .addAllDeviceUpdateMsg(Collections.singletonList(deviceUpdateMsg))
                        .build();
                break;
            case CREDENTIALS_UPDATED:
                DeviceCredentials deviceCredentials = ctx.getDeviceCredentialsService().findDeviceCredentialsByDeviceId(edge.getTenantId(), deviceId);
                if (deviceCredentials != null) {
                    DeviceCredentialsUpdateMsg deviceCredentialsUpdateMsg =
                            ctx.getDeviceMsgConstructor().constructDeviceCredentialsUpdatedMsg(deviceCredentials);
                    downlinkMsg = DownlinkMsg.newBuilder()
                            .addAllDeviceCredentialsUpdateMsg(Collections.singletonList(deviceCredentialsUpdateMsg))
                            .build();
                }
                break;
        }
        return downlinkMsg;
    }

    private DownlinkMsg processAsset(EdgeEvent edgeEvent, UpdateMsgType msgType, ActionType edgeEventAction) {
        AssetId assetId = new AssetId(edgeEvent.getEntityId());
        DownlinkMsg downlinkMsg = null;
        switch (edgeEventAction) {
            case ADDED:
            case UPDATED:
            case ASSIGNED_TO_EDGE:
            case ASSIGNED_TO_CUSTOMER:
            case UNASSIGNED_FROM_CUSTOMER:
                Asset asset = ctx.getAssetService().findAssetById(edgeEvent.getTenantId(), assetId);
                if (asset != null) {
                    CustomerId customerId = getCustomerIdIfEdgeAssignedToCustomer(asset);
                    AssetUpdateMsg assetUpdateMsg =
                            ctx.getAssetMsgConstructor().constructAssetUpdatedMsg(msgType, asset, customerId);
                    downlinkMsg = DownlinkMsg.newBuilder()
                            .addAllAssetUpdateMsg(Collections.singletonList(assetUpdateMsg))
                            .build();
                }
                break;
            case DELETED:
            case UNASSIGNED_FROM_EDGE:
                AssetUpdateMsg assetUpdateMsg =
                        ctx.getAssetMsgConstructor().constructAssetDeleteMsg(assetId);
                downlinkMsg = DownlinkMsg.newBuilder()
                        .addAllAssetUpdateMsg(Collections.singletonList(assetUpdateMsg))
                        .build();
                break;
        }
        return downlinkMsg;
    }

    private DownlinkMsg processEntityView(EdgeEvent edgeEvent, UpdateMsgType msgType, ActionType edgeEventAction) {
        EntityViewId entityViewId = new EntityViewId(edgeEvent.getEntityId());
        DownlinkMsg downlinkMsg = null;
        switch (edgeEventAction) {
            case ADDED:
            case UPDATED:
            case ASSIGNED_TO_EDGE:
            case ASSIGNED_TO_CUSTOMER:
            case UNASSIGNED_FROM_CUSTOMER:
                EntityView entityView = ctx.getEntityViewService().findEntityViewById(edgeEvent.getTenantId(), entityViewId);
                if (entityView != null) {
                    CustomerId customerId = getCustomerIdIfEdgeAssignedToCustomer(entityView);
                    EntityViewUpdateMsg entityViewUpdateMsg =
                            ctx.getEntityViewMsgConstructor().constructEntityViewUpdatedMsg(msgType, entityView, customerId);
                    downlinkMsg = DownlinkMsg.newBuilder()
                            .addAllEntityViewUpdateMsg(Collections.singletonList(entityViewUpdateMsg))
                            .build();
                }
                break;
            case DELETED:
            case UNASSIGNED_FROM_EDGE:
                EntityViewUpdateMsg entityViewUpdateMsg =
                        ctx.getEntityViewMsgConstructor().constructEntityViewDeleteMsg(entityViewId);
                downlinkMsg = DownlinkMsg.newBuilder()
                        .addAllEntityViewUpdateMsg(Collections.singletonList(entityViewUpdateMsg))
                        .build();
                break;
        }
        return downlinkMsg;
    }

    private DownlinkMsg processDashboard(EdgeEvent edgeEvent, UpdateMsgType msgType, ActionType edgeEventAction) {
        DashboardId dashboardId = new DashboardId(edgeEvent.getEntityId());
        DownlinkMsg downlinkMsg = null;
        switch (edgeEventAction) {
            case ADDED:
            case UPDATED:
            case ASSIGNED_TO_EDGE:
            case ASSIGNED_TO_CUSTOMER:
            case UNASSIGNED_FROM_CUSTOMER:
                Dashboard dashboard = ctx.getDashboardService().findDashboardById(edgeEvent.getTenantId(), dashboardId);
                if (dashboard != null) {
                    CustomerId customerId = null;
                    if (!edge.getCustomerId().isNullUid() && dashboard.isAssignedToCustomer(edge.getCustomerId())) {
                        customerId = edge.getCustomerId();
                    }
                    DashboardUpdateMsg dashboardUpdateMsg =
                            ctx.getDashboardMsgConstructor().constructDashboardUpdatedMsg(msgType, dashboard, customerId);
                    downlinkMsg = DownlinkMsg.newBuilder()
                            .addAllDashboardUpdateMsg(Collections.singletonList(dashboardUpdateMsg))
                            .build();
                }
                break;
            case DELETED:
            case UNASSIGNED_FROM_EDGE:
                DashboardUpdateMsg dashboardUpdateMsg =
                        ctx.getDashboardMsgConstructor().constructDashboardDeleteMsg(dashboardId);
                downlinkMsg = DownlinkMsg.newBuilder()
                        .addAllDashboardUpdateMsg(Collections.singletonList(dashboardUpdateMsg))
                        .build();
                break;
        }
        return downlinkMsg;
    }

    private DownlinkMsg processCustomer(EdgeEvent edgeEvent, UpdateMsgType msgType, ActionType edgeEventAction) {
        CustomerId customerId = new CustomerId(edgeEvent.getEntityId());
        DownlinkMsg downlinkMsg = null;
        switch (edgeEventAction) {
            case ADDED:
            case UPDATED:
                Customer customer = ctx.getCustomerService().findCustomerById(edgeEvent.getTenantId(), customerId);
                if (customer != null) {
                    CustomerUpdateMsg customerUpdateMsg =
                            ctx.getCustomerMsgConstructor().constructCustomerUpdatedMsg(msgType, customer);
                    downlinkMsg = DownlinkMsg.newBuilder()
                            .addAllCustomerUpdateMsg(Collections.singletonList(customerUpdateMsg))
                            .build();
                }
                break;
            case DELETED:
                CustomerUpdateMsg customerUpdateMsg =
                        ctx.getCustomerMsgConstructor().constructCustomerDeleteMsg(customerId);
                downlinkMsg = DownlinkMsg.newBuilder()
                        .addAllCustomerUpdateMsg(Collections.singletonList(customerUpdateMsg))
                        .build();
                break;
        }
        return downlinkMsg;
    }

    private DownlinkMsg processRuleChain(EdgeEvent edgeEvent, UpdateMsgType msgType, ActionType edgeEventAction) {
        RuleChainId ruleChainId = new RuleChainId(edgeEvent.getEntityId());
        DownlinkMsg downlinkMsg = null;
        switch (edgeEventAction) {
            case ADDED:
            case UPDATED:
            case ASSIGNED_TO_EDGE:
                RuleChain ruleChain = ctx.getRuleChainService().findRuleChainById(edgeEvent.getTenantId(), ruleChainId);
                if (ruleChain != null) {
                    RuleChainUpdateMsg ruleChainUpdateMsg =
                            ctx.getRuleChainMsgConstructor().constructRuleChainUpdatedMsg(edge.getRootRuleChainId(), msgType, ruleChain);
                    downlinkMsg = DownlinkMsg.newBuilder()
                            .addAllRuleChainUpdateMsg(Collections.singletonList(ruleChainUpdateMsg))
                            .build();
                }
                break;
            case DELETED:
            case UNASSIGNED_FROM_EDGE:
                downlinkMsg = DownlinkMsg.newBuilder()
                        .addAllRuleChainUpdateMsg(Collections.singletonList(ctx.getRuleChainMsgConstructor().constructRuleChainDeleteMsg(ruleChainId)))
                        .build();
                break;
        }
        return downlinkMsg;
    }

    private DownlinkMsg processRuleChainMetadata(EdgeEvent edgeEvent, UpdateMsgType msgType) {
        RuleChainId ruleChainId = new RuleChainId(edgeEvent.getEntityId());
        RuleChain ruleChain = ctx.getRuleChainService().findRuleChainById(edgeEvent.getTenantId(), ruleChainId);
        DownlinkMsg downlinkMsg = null;
        if (ruleChain != null) {
            RuleChainMetaData ruleChainMetaData = ctx.getRuleChainService().loadRuleChainMetaData(edgeEvent.getTenantId(), ruleChainId);
            RuleChainMetadataUpdateMsg ruleChainMetadataUpdateMsg =
                    ctx.getRuleChainMsgConstructor().constructRuleChainMetadataUpdatedMsg(msgType, ruleChainMetaData);
            if (ruleChainMetadataUpdateMsg != null) {
                downlinkMsg = DownlinkMsg.newBuilder()
                        .addAllRuleChainMetadataUpdateMsg(Collections.singletonList(ruleChainMetadataUpdateMsg))
                        .build();
            }
        }
        return downlinkMsg;
    }

    private DownlinkMsg processUser(EdgeEvent edgeEvent, UpdateMsgType msgType, ActionType edgeActionType) {
        UserId userId = new UserId(edgeEvent.getEntityId());
        DownlinkMsg downlinkMsg = null;
        switch (edgeActionType) {
            case ADDED:
            case UPDATED:
                User user = ctx.getUserService().findUserById(edgeEvent.getTenantId(), userId);
                if (user != null) {
                    CustomerId customerId = getCustomerIdIfEdgeAssignedToCustomer(user);
                    downlinkMsg = DownlinkMsg.newBuilder()
                            .addAllUserUpdateMsg(Collections.singletonList(ctx.getUserMsgConstructor().constructUserUpdatedMsg(msgType, user, customerId)))
                            .build();
                }
                break;
            case DELETED:
                downlinkMsg = DownlinkMsg.newBuilder()
                        .addAllUserUpdateMsg(Collections.singletonList(ctx.getUserMsgConstructor().constructUserDeleteMsg(userId)))
                        .build();
                break;
            case CREDENTIALS_UPDATED:
                UserCredentials userCredentialsByUserId = ctx.getUserService().findUserCredentialsByUserId(edge.getTenantId(), userId);
                if (userCredentialsByUserId != null && userCredentialsByUserId.isEnabled()) {
                    UserCredentialsUpdateMsg userCredentialsUpdateMsg =
                            ctx.getUserMsgConstructor().constructUserCredentialsUpdatedMsg(userCredentialsByUserId);
                    downlinkMsg = DownlinkMsg.newBuilder()
                            .addAllUserCredentialsUpdateMsg(Collections.singletonList(userCredentialsUpdateMsg))
                            .build();
                }
        }
        return downlinkMsg;
    }

    private CustomerId getCustomerIdIfEdgeAssignedToCustomer(HasCustomerId hasCustomerIdEntity) {
        if (!edge.getCustomerId().isNullUid() && edge.getCustomerId().equals(hasCustomerIdEntity.getCustomerId())) {
            return edge.getCustomerId();
        } else {
            return null;
        }
    }

    private DownlinkMsg processRelation(EdgeEvent edgeEvent, UpdateMsgType msgType) {
        EntityRelation entityRelation = mapper.convertValue(edgeEvent.getEntityBody(), EntityRelation.class);
        RelationUpdateMsg r = ctx.getRelationMsgConstructor().constructRelationUpdatedMsg(msgType, entityRelation);
        return DownlinkMsg.newBuilder()
                .addAllRelationUpdateMsg(Collections.singletonList(r))
                .build();
    }

    private DownlinkMsg processAlarm(EdgeEvent edgeEvent, UpdateMsgType msgType) {
        DownlinkMsg downlinkMsg = null;
        try {
            AlarmId alarmId = new AlarmId(edgeEvent.getEntityId());
            Alarm alarm = ctx.getAlarmService().findAlarmByIdAsync(edgeEvent.getTenantId(), alarmId).get();
            if (alarm != null) {
                downlinkMsg = DownlinkMsg.newBuilder()
                        .addAllAlarmUpdateMsg(Collections.singletonList(ctx.getAlarmMsgConstructor().constructAlarmUpdatedMsg(edge.getTenantId(), msgType, alarm)))
                        .build();
            }
        } catch (Exception e) {
            log.error("Can't process alarm msg [{}] [{}]", edgeEvent, msgType, e);
        }
        return downlinkMsg;
    }

    private DownlinkMsg processWidgetsBundle(EdgeEvent edgeEvent, UpdateMsgType msgType, ActionType edgeActionType) {
        WidgetsBundleId widgetsBundleId = new WidgetsBundleId(edgeEvent.getEntityId());
        DownlinkMsg downlinkMsg = null;
        switch (edgeActionType) {
            case ADDED:
            case UPDATED:
                WidgetsBundle widgetsBundle = ctx.getWidgetsBundleService().findWidgetsBundleById(edgeEvent.getTenantId(), widgetsBundleId);
                if (widgetsBundle != null) {
                    WidgetsBundleUpdateMsg widgetsBundleUpdateMsg =
                            ctx.getWidgetsBundleMsgConstructor().constructWidgetsBundleUpdateMsg(msgType, widgetsBundle);
                    downlinkMsg = DownlinkMsg.newBuilder()
                            .addAllWidgetsBundleUpdateMsg(Collections.singletonList(widgetsBundleUpdateMsg))
                            .build();
                }
                break;
            case DELETED:
                WidgetsBundleUpdateMsg widgetsBundleUpdateMsg =
                        ctx.getWidgetsBundleMsgConstructor().constructWidgetsBundleDeleteMsg(widgetsBundleId);
                downlinkMsg = DownlinkMsg.newBuilder()
                        .addAllWidgetsBundleUpdateMsg(Collections.singletonList(widgetsBundleUpdateMsg))
                        .build();
                break;
        }
        return downlinkMsg;
    }

    private DownlinkMsg processWidgetType(EdgeEvent edgeEvent, UpdateMsgType msgType, ActionType edgeActionType) {
        WidgetTypeId widgetTypeId = new WidgetTypeId(edgeEvent.getEntityId());
        DownlinkMsg downlinkMsg = null;
        switch (edgeActionType) {
            case ADDED:
            case UPDATED:
                WidgetType widgetType = ctx.getWidgetTypeService().findWidgetTypeById(edgeEvent.getTenantId(), widgetTypeId);
                if (widgetType != null) {
                    WidgetTypeUpdateMsg widgetTypeUpdateMsg =
                            ctx.getWidgetTypeMsgConstructor().constructWidgetTypeUpdateMsg(msgType, widgetType);
                    downlinkMsg = DownlinkMsg.newBuilder()
                            .addAllWidgetTypeUpdateMsg(Collections.singletonList(widgetTypeUpdateMsg))
                            .build();
                }
                break;
            case DELETED:
                WidgetTypeUpdateMsg widgetTypeUpdateMsg =
                        ctx.getWidgetTypeMsgConstructor().constructWidgetTypeDeleteMsg(widgetTypeId);
                downlinkMsg = DownlinkMsg.newBuilder()
                        .addAllWidgetTypeUpdateMsg(Collections.singletonList(widgetTypeUpdateMsg))
                        .build();
                break;
        }
        return downlinkMsg;
    }

    private DownlinkMsg processAdminSettings(EdgeEvent edgeEvent) {
        AdminSettings adminSettings = mapper.convertValue(edgeEvent.getEntityBody(), AdminSettings.class);
        AdminSettingsUpdateMsg t = ctx.getAdminSettingsMsgConstructor().constructAdminSettingsUpdateMsg(adminSettings);
        return DownlinkMsg.newBuilder()
                .addAllAdminSettingsUpdateMsg(Collections.singletonList(t))
                .build();
    }

    private DownlinkMsg processRpcCallMsg(EdgeEvent edgeEvent) {
        log.trace("Executiong processRpcCall, edgeEvent [{}]", edgeEvent);
        return ctx.getRpcCallManager().processRpcCallMsg(edgeEvent.getEntityId(), edgeEvent.getEntityBody());
    }

    private UpdateMsgType getResponseMsgType(ActionType actionType) {
        switch (actionType) {
            case UPDATED:
            case CREDENTIALS_UPDATED:
            case ASSIGNED_TO_CUSTOMER:
            case UNASSIGNED_FROM_CUSTOMER:
                return UpdateMsgType.ENTITY_UPDATED_RPC_MESSAGE;
            case ADDED:
            case ASSIGNED_TO_EDGE:
            case RELATION_ADD_OR_UPDATE:
                return UpdateMsgType.ENTITY_CREATED_RPC_MESSAGE;
            case DELETED:
            case UNASSIGNED_FROM_EDGE:
            case RELATION_DELETED:
                return UpdateMsgType.ENTITY_DELETED_RPC_MESSAGE;
            case ALARM_ACK:
                return UpdateMsgType.ALARM_ACK_RPC_MESSAGE;
            case ALARM_CLEAR:
                return UpdateMsgType.ALARM_CLEAR_RPC_MESSAGE;
            default:
                throw new RuntimeException("Unsupported actionType [" + actionType + "]");
        }
    }

    private DownlinkMsg constructEntityDataProtoMsg(EntityId entityId, ActionType actionType, JsonElement entityData) {
        EntityDataProto entityDataProto = ctx.getEntityDataMsgConstructor().constructEntityDataMsg(entityId, actionType, entityData);
        DownlinkMsg.Builder builder = DownlinkMsg.newBuilder()
                .addAllEntityData(Collections.singletonList(entityDataProto));
        return builder.build();
    }

    private ListenableFuture<List<Void>> processUplinkMsg(UplinkMsg uplinkMsg) {
        List<ListenableFuture<Void>> result = new ArrayList<>();
        try {
            if (uplinkMsg.getEntityDataList() != null && !uplinkMsg.getEntityDataList().isEmpty()) {
                for (EntityDataProto entityData : uplinkMsg.getEntityDataList()) {
                    result.addAll(ctx.getTelemetryProcessor().onTelemetryUpdate(edge.getTenantId(), entityData));
                }
            }

            if (uplinkMsg.getDeviceUpdateMsgList() != null && !uplinkMsg.getDeviceUpdateMsgList().isEmpty()) {
                for (DeviceUpdateMsg deviceUpdateMsg : uplinkMsg.getDeviceUpdateMsgList()) {
                    result.add(ctx.getDeviceProcessor().onDeviceUpdate(edge.getTenantId(), edge, deviceUpdateMsg));
                }
            }
            if (uplinkMsg.getDeviceCredentialsUpdateMsgList() != null && !uplinkMsg.getDeviceCredentialsUpdateMsgList().isEmpty()) {
                for (DeviceCredentialsUpdateMsg deviceCredentialsUpdateMsg : uplinkMsg.getDeviceCredentialsUpdateMsgList()) {
                    result.add(ctx.getDeviceProcessor().onDeviceCredentialsUpdate(edge.getTenantId(), deviceCredentialsUpdateMsg));
                }
            }
            if (uplinkMsg.getAlarmUpdateMsgList() != null && !uplinkMsg.getAlarmUpdateMsgList().isEmpty()) {
                for (AlarmUpdateMsg alarmUpdateMsg : uplinkMsg.getAlarmUpdateMsgList()) {
                    result.add(ctx.getAlarmProcessor().onAlarmUpdate(edge.getTenantId(), alarmUpdateMsg));
                }
            }
            if (uplinkMsg.getRelationUpdateMsgList() != null && !uplinkMsg.getRelationUpdateMsgList().isEmpty()) {
                for (RelationUpdateMsg relationUpdateMsg : uplinkMsg.getRelationUpdateMsgList()) {
                    result.add(ctx.getRelationProcessor().onRelationUpdate(edge.getTenantId(), relationUpdateMsg));
                }
            }
            if (uplinkMsg.getRuleChainMetadataRequestMsgList() != null && !uplinkMsg.getRuleChainMetadataRequestMsgList().isEmpty()) {
                for (RuleChainMetadataRequestMsg ruleChainMetadataRequestMsg : uplinkMsg.getRuleChainMetadataRequestMsgList()) {
                    result.add(ctx.getSyncEdgeService().processRuleChainMetadataRequestMsg(edge, ruleChainMetadataRequestMsg));
                }
            }
            if (uplinkMsg.getAttributesRequestMsgList() != null && !uplinkMsg.getAttributesRequestMsgList().isEmpty()) {
                for (AttributesRequestMsg attributesRequestMsg : uplinkMsg.getAttributesRequestMsgList()) {
                    result.add(ctx.getSyncEdgeService().processAttributesRequestMsg(edge, attributesRequestMsg));
                }
            }
            if (uplinkMsg.getRelationRequestMsgList() != null && !uplinkMsg.getRelationRequestMsgList().isEmpty()) {
                for (RelationRequestMsg relationRequestMsg : uplinkMsg.getRelationRequestMsgList()) {
                    result.add(ctx.getSyncEdgeService().processRelationRequestMsg(edge, relationRequestMsg));
                }
            }
            if (uplinkMsg.getUserCredentialsRequestMsgList() != null && !uplinkMsg.getUserCredentialsRequestMsgList().isEmpty()) {
                for (UserCredentialsRequestMsg userCredentialsRequestMsg : uplinkMsg.getUserCredentialsRequestMsgList()) {
                    result.add(ctx.getSyncEdgeService().processUserCredentialsRequestMsg(edge, userCredentialsRequestMsg));
                }
            }
            if (uplinkMsg.getDeviceCredentialsRequestMsgList() != null && !uplinkMsg.getDeviceCredentialsRequestMsgList().isEmpty()) {
                for (DeviceCredentialsRequestMsg deviceCredentialsRequestMsg : uplinkMsg.getDeviceCredentialsRequestMsgList()) {
                    result.add(ctx.getSyncEdgeService().processDeviceCredentialsRequestMsg(edge, deviceCredentialsRequestMsg));
                }
            }
            if (uplinkMsg.getRpcResponseMsgList() != null && !uplinkMsg.getRpcResponseMsgList().isEmpty()) {
                for (RpcResponseMsg rpcResponseMsg: uplinkMsg.getRpcResponseMsgList()) {
                    result.add(ctx.getRpcCallManager().processRpcResponseMsg(rpcResponseMsg));
                }
            }
            if (uplinkMsg.getRpcRequestMsgList() != null && !uplinkMsg.getRpcRequestMsgList().isEmpty()) {
                for (RpcRequestMsg rpcRequestMsg: uplinkMsg.getRpcRequestMsgList()) {
                    result.add(ctx.getRpcCallManager().processRpcRequestMsg(edge.getTenantId(), rpcRequestMsg));
                }
            }
        } catch (Exception e) {
            log.error("Can't process uplink msg [{}]", uplinkMsg, e);
        }
        return Futures.allAsList(result);
    }

    private ConnectResponseMsg processConnect(ConnectRequestMsg request) {
        Optional<Edge> optional = ctx.getEdgeService().findEdgeByRoutingKey(TenantId.SYS_TENANT_ID, request.getEdgeRoutingKey());
        if (optional.isPresent()) {
            edge = optional.get();
            try {
                if (edge.getSecret().equals(request.getEdgeSecret())) {
                    sessionOpenListener.accept(edge.getId(), this);
                    return ConnectResponseMsg.newBuilder()
                            .setResponseCode(ConnectResponseCode.ACCEPTED)
                            .setErrorMsg("")
                            .setConfiguration(constructEdgeConfigProto(edge)).build();
                }
                return ConnectResponseMsg.newBuilder()
                        .setResponseCode(ConnectResponseCode.BAD_CREDENTIALS)
                        .setErrorMsg("Failed to validate the edge!")
                        .setConfiguration(EdgeConfiguration.getDefaultInstance()).build();
            } catch (Exception e) {
                log.error("[{}] Failed to process edge connection!", request.getEdgeRoutingKey(), e);
                return ConnectResponseMsg.newBuilder()
                        .setResponseCode(ConnectResponseCode.SERVER_UNAVAILABLE)
                        .setErrorMsg("Failed to process edge connection!")
                        .setConfiguration(EdgeConfiguration.getDefaultInstance()).build();
            }
        }
        return ConnectResponseMsg.newBuilder()
                .setResponseCode(ConnectResponseCode.BAD_CREDENTIALS)
                .setErrorMsg("Failed to find the edge! Routing key: " + request.getEdgeRoutingKey())
                .setConfiguration(EdgeConfiguration.getDefaultInstance()).build();
    }

    private EdgeConfiguration constructEdgeConfigProto(Edge edge) throws JsonProcessingException {
        return EdgeConfiguration.newBuilder()
                .setEdgeIdMSB(edge.getId().getId().getMostSignificantBits())
                .setEdgeIdLSB(edge.getId().getId().getLeastSignificantBits())
                .setTenantIdMSB(edge.getTenantId().getId().getMostSignificantBits())
                .setTenantIdLSB(edge.getTenantId().getId().getLeastSignificantBits())
                .setName(edge.getName())
                .setRoutingKey(edge.getRoutingKey())
                .setType(edge.getType())
                .setCloudType("CE")
                .build();
    }

    @Override
    public void close() {
        connected = false;
        try {
            outputStream.onCompleted();
        } catch (Exception e) {
            log.debug("[{}] Failed to close output stream: {}", sessionId, e.getMessage());
        }
    }
}<|MERGE_RESOLUTION|>--- conflicted
+++ resolved
@@ -17,7 +17,6 @@
 
 import com.datastax.driver.core.utils.UUIDs;
 import com.fasterxml.jackson.core.JsonProcessingException;
-import com.fasterxml.jackson.databind.JsonNode;
 import com.fasterxml.jackson.databind.ObjectMapper;
 import com.google.common.util.concurrent.FutureCallback;
 import com.google.common.util.concurrent.Futures;
@@ -67,15 +66,6 @@
 import org.thingsboard.server.common.data.security.UserCredentials;
 import org.thingsboard.server.common.data.widget.WidgetType;
 import org.thingsboard.server.common.data.widget.WidgetsBundle;
-<<<<<<< HEAD
-import org.thingsboard.server.common.msg.TbMsg;
-import org.thingsboard.server.common.msg.TbMsgDataType;
-import org.thingsboard.server.common.msg.TbMsgMetaData;
-import org.thingsboard.server.common.msg.queue.ServiceType;
-import org.thingsboard.server.common.msg.queue.TopicPartitionInfo;
-import org.thingsboard.server.common.msg.session.SessionMsgType;
-=======
->>>>>>> 4686b232
 import org.thingsboard.server.common.transport.util.JsonUtils;
 import org.thingsboard.server.gen.edge.AdminSettingsUpdateMsg;
 import org.thingsboard.server.gen.edge.AlarmUpdateMsg;
@@ -112,7 +102,6 @@
 import org.thingsboard.server.gen.edge.WidgetTypeUpdateMsg;
 import org.thingsboard.server.gen.edge.WidgetsBundleUpdateMsg;
 import org.thingsboard.server.service.edge.EdgeContextComponent;
-import org.thingsboard.server.service.rpc.FromDeviceRpcResponse;
 
 import java.io.Closeable;
 import java.util.ArrayList;
@@ -340,16 +329,14 @@
                     case TIMESERIES_UPDATED:
                         downlinkMsg = processTelemetryMessage(edgeEvent);
                         break;
-<<<<<<< HEAD
-                    case RPC_CALL:
-                        downlinkMsg = processRpcCallMsg(edgeEvent);
-=======
                     case CREDENTIALS_REQUEST:
                         downlinkMsg = processCredentialsRequestMessage(edgeEvent);
                         break;
                     case ENTITY_EXISTS_REQUEST:
                         downlinkMsg = processEntityExistsRequestMessage(edgeEvent);
->>>>>>> 4686b232
+                        break;
+                    case RPC_CALL:
+                        downlinkMsg = processRpcCallMsg(edgeEvent);
                         break;
                 }
                 if (downlinkMsg != null) {
